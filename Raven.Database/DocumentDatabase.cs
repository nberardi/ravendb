//-----------------------------------------------------------------------
// <copyright file="DocumentDatabase.cs" company="Hibernating Rhinos LTD">
//     Copyright (c) Hibernating Rhinos LTD. All rights reserved.
// </copyright>
//-----------------------------------------------------------------------
using System;
using System.Collections.Concurrent;
using System.Collections.Generic;
using System.ComponentModel.Composition;
using System.Diagnostics;
using System.IO;
using System.Linq;
using System.Runtime.CompilerServices;
using System.Security.Cryptography;
using System.Text;
using System.Threading;
using System.Threading.Tasks;
using System.Transactions;
using Raven.Database.Server.Connections;
using Raven.Database.Server.SignalR;
using Raven.Imports.Newtonsoft.Json;
using NLog;
using Raven.Abstractions;
using Raven.Abstractions.Commands;
using Raven.Abstractions.Data;
using Raven.Abstractions.Exceptions;
using Raven.Abstractions.Extensions;
using Raven.Abstractions.Indexing;
using Raven.Abstractions.Json;
using Raven.Abstractions.Linq;
using Raven.Abstractions.MEF;
using Raven.Database.Backup;
using Raven.Database.Config;
using Raven.Database.Data;
using Raven.Database.Exceptions;
using Raven.Database.Extensions;
using Raven.Database.Impl;
using Raven.Database.Indexing;
using Raven.Database.Json;
using Raven.Database.Linq;
using Raven.Database.Plugins;
using Raven.Database.Storage;
using Raven.Database.Tasks;
using Constants = Raven.Abstractions.Data.Constants;
using Raven.Json.Linq;
using Index = Raven.Database.Indexing.Index;
using TransactionInformation = Raven.Abstractions.Data.TransactionInformation;

namespace Raven.Database
{
	public class DocumentDatabase : IUuidGenerator, IDisposable
	{
		[ImportMany]
		public OrderedPartCollection<IStartupTask> StartupTasks { get; set; }

		[ImportMany]
		public OrderedPartCollection<AbstractAttachmentPutTrigger> AttachmentPutTriggers { get; set; }

		[ImportMany]
		public OrderedPartCollection<AbstractIndexQueryTrigger> IndexQueryTriggers { get; set; }

		[ImportMany]
		public OrderedPartCollection<AbstractAttachmentDeleteTrigger> AttachmentDeleteTriggers { get; set; }

		[ImportMany]
		public OrderedPartCollection<AbstractAttachmentReadTrigger> AttachmentReadTriggers { get; set; }

		[ImportMany]
		public OrderedPartCollection<AbstractPutTrigger> PutTriggers { get; set; }

		[ImportMany]
		public OrderedPartCollection<AbstractDeleteTrigger> DeleteTriggers { get; set; }

		[ImportMany]
		public OrderedPartCollection<AbstractIndexUpdateTrigger> IndexUpdateTriggers { get; set; }

		[ImportMany]
		public OrderedPartCollection<AbstractReadTrigger> ReadTriggers { get; set; }

		[ImportMany]
		public OrderedPartCollection<AbstractDynamicCompilationExtension> Extensions { get; set; }

<<<<<<< HEAD
		private readonly List<IDisposable> toDispose = new List<IDisposable>();
=======
		[ImportMany]
		public OrderedPartCollection<AbstractIndexCodec> IndexCodecs { get; set; }

		[ImportMany]
		public OrderedPartCollection<AbstractDocumentCodec> DocumentCodecs { get; set; }

		private List<IDisposable> toDispose = new List<IDisposable>();
>>>>>>> d8992206

		/// <summary>
		/// The name of the database.
		/// Defaults to null for the root database (or embedded database), or the name of the database if this db is a tenant database
		/// </summary>
		public string Name { get; private set; }

		private readonly WorkContext workContext;

		private readonly ConcurrentDictionary<Guid, CommittableTransaction> promotedTransactions = new ConcurrentDictionary<Guid, CommittableTransaction>();

		/// <summary>
		/// This is required to ensure serial generation of etags during puts
		/// </summary>
		private readonly object putSerialLock = new object();

		/// <summary>
		/// This is used to hold state associated with this instance by external extensions
		/// </summary>
		public ConcurrentDictionary<object, object> ExtensionsState { get; private set; }

		public TaskScheduler BackgroundTaskScheduler { get { return backgroundTaskScheduler; } }

		private readonly ThreadLocal<bool> disableAllTriggers = new ThreadLocal<bool>(() => false);
		private System.Threading.Tasks.Task indexingBackgroundTask;
		private System.Threading.Tasks.Task reducingBackgroundTask;
		private readonly TaskScheduler backgroundTaskScheduler;

		private static readonly Logger log = LogManager.GetCurrentClassLogger();

		private long currentEtagBase;

		public DocumentDatabase(InMemoryRavenConfiguration configuration)
		{
			AppDomain.CurrentDomain.DomainUnload += DomainUnloadOrProcessExit;
			AppDomain.CurrentDomain.ProcessExit += DomainUnloadOrProcessExit;

			Name = configuration.DatabaseName;
			if (configuration.CustomTaskScheduler != null)
			{
				backgroundTaskScheduler = configuration.CustomTaskScheduler;
			}
			else if (configuration.BackgroundTasksPriority != ThreadPriority.Normal)
			{
				backgroundTaskScheduler = new TaskSchedulerWithCustomPriority(
					// we need a minimum of four task threads - one for indexing dispatch, one for reducing dispatch, one for tasks, one for indexing/reducing ops
					Math.Max(4, configuration.MaxNumberOfParallelIndexTasks + 2),
					configuration.BackgroundTasksPriority);
			}
			else
			{
				backgroundTaskScheduler = TaskScheduler.Current;
			}

			ExtensionsState = new ConcurrentDictionary<object, object>();
			Configuration = configuration;

			ExecuteAlterConfiguration();

			configuration.Container.SatisfyImportsOnce(this);

			workContext = new WorkContext
			{
				IndexUpdateTriggers = IndexUpdateTriggers,
				ReadTriggers = ReadTriggers,
				RaiseIndexChangeNotification = RaiseNotifications
			};

			TransactionalStorage = configuration.CreateTransactionalStorage(workContext.HandleWorkNotifications);
			configuration.Container.SatisfyImportsOnce(TransactionalStorage);

			try
			{
				TransactionalStorage.Initialize(this);
			}
			catch (Exception)
			{
				TransactionalStorage.Dispose();
				throw;
			}

<<<<<<< HEAD
			TransactionalStorage.Batch(actions => currentEtagBase = actions.General.GetNextIdentityValue("Raven/Etag"));

			IndexDefinitionStorage = new IndexDefinitionStorage(
				configuration,
				TransactionalStorage,
				configuration.DataDirectory,
				configuration.Container.GetExportedValues<AbstractViewGenerator>(),
				Extensions);
			IndexStorage = new IndexStorage(IndexDefinitionStorage, configuration, this);

			workContext.Configuration = configuration;
			workContext.IndexStorage = IndexStorage;
			workContext.TransactionaStorage = TransactionalStorage;
			workContext.IndexDefinitionStorage = IndexDefinitionStorage;
			TransportState = new TransportState();

=======
>>>>>>> d8992206
			try
			{

				TransactionalStorage.Batch(actions => currentEtagBase = actions.General.GetNextIdentityValue("Raven/Etag"));

				// Index codecs must be initialized before we try to read an index
				InitializeTriggers();

				IndexDefinitionStorage = new IndexDefinitionStorage(
					configuration,
					TransactionalStorage,
					configuration.DataDirectory,
					configuration.Container.GetExportedValues<AbstractViewGenerator>(),
					Extensions);
				IndexStorage = new IndexStorage(IndexDefinitionStorage, configuration, this);

				workContext.Configuration = configuration;
				workContext.IndexStorage = IndexStorage;
				workContext.TransactionaStorage = TransactionalStorage;
				workContext.IndexDefinitionStorage = IndexDefinitionStorage;
			
				ExecuteStartupTasks();
			}
			catch (Exception)
			{
				Dispose();
				throw;
			}
		}

		private void DomainUnloadOrProcessExit(object sender, EventArgs eventArgs)
		{
			Dispose();
		}

		private void InitializeTriggers()
		{
			IndexCodecs
				.Init(disableAllTriggers)
				.OfType<IRequiresDocumentDatabaseInitialization>().Apply(initialization => initialization.Initialize(this));

			DocumentCodecs
				.Init(disableAllTriggers)
				.OfType<IRequiresDocumentDatabaseInitialization>().Apply(initialization => initialization.Initialize(this));

			PutTriggers
				.Init(disableAllTriggers)
				.OfType<IRequiresDocumentDatabaseInitialization>().Apply(initialization => initialization.Initialize(this));

			DeleteTriggers
				.Init(disableAllTriggers)
				.OfType<IRequiresDocumentDatabaseInitialization>().Apply(initialization => initialization.Initialize(this));

			ReadTriggers
				.Init(disableAllTriggers)
				.OfType<IRequiresDocumentDatabaseInitialization>().Apply(initialization => initialization.Initialize(this));

			IndexQueryTriggers
				.Init(disableAllTriggers)
				.OfType<IRequiresDocumentDatabaseInitialization>().Apply(initialization => initialization.Initialize(this));

			AttachmentPutTriggers
				.Init(disableAllTriggers)
				.OfType<IRequiresDocumentDatabaseInitialization>().Apply(initialization => initialization.Initialize(this));

			AttachmentDeleteTriggers
				.Init(disableAllTriggers)
				.OfType<IRequiresDocumentDatabaseInitialization>().Apply(initialization => initialization.Initialize(this));

			AttachmentReadTriggers
				.Init(disableAllTriggers)
				.OfType<IRequiresDocumentDatabaseInitialization>().Apply(initialization => initialization.Initialize(this));

			IndexUpdateTriggers
				.Init(disableAllTriggers)
				.OfType<IRequiresDocumentDatabaseInitialization>().Apply(initialization => initialization.Initialize(this));
		}

		private void ExecuteAlterConfiguration()
		{
			foreach (var alterConfiguration in Configuration.Container.GetExportedValues<IAlterConfiguration>())
			{
				alterConfiguration.AlterConfiguration(Configuration);
			}
		}

		private void ExecuteStartupTasks()
		{
			foreach (var task in StartupTasks)
			{
				var disposable = task as IDisposable;
				if (disposable != null)
					toDispose.Add(disposable);
				task.Value.Execute(this);
			}
		}

		public DatabaseStatistics Statistics
		{
			get
			{
				var result = new DatabaseStatistics
				{
					CurrentNumberOfItemsToIndexInSingleBatch = workContext.CurrentNumberOfItemsToIndexInSingleBatch,
					CurrentNumberOfItemsToReduceInSingleBatch = workContext.CurrentNumberOfItemsToReduceInSingleBatch,
					CountOfIndexes = IndexStorage.Indexes.Length,
					Errors = workContext.Errors,
					Triggers = PutTriggers.Select(x => new DatabaseStatistics.TriggerInfo { Name = x.ToString(), Type = "Put" })
						.Concat(DeleteTriggers.Select(x => new DatabaseStatistics.TriggerInfo { Name = x.ToString(), Type = "Delete" }))
						.Concat(ReadTriggers.Select(x => new DatabaseStatistics.TriggerInfo { Name = x.ToString(), Type = "Read" }))
						.Concat(IndexUpdateTriggers.Select(x => new DatabaseStatistics.TriggerInfo { Name = x.ToString(), Type = "Index Update" }))
						.ToArray(),
					Extensions = Configuration.ReportExtensions(
						typeof(IStartupTask),
						typeof(AbstractReadTrigger),
						typeof(AbstractDeleteTrigger),
						typeof(AbstractPutTrigger),
						typeof(AbstractDocumentCodec),
						typeof(AbstractIndexCodec),
						typeof(AbstractDynamicCompilationExtension),
						typeof(AbstractIndexQueryTrigger),
						typeof(AbstractIndexUpdateTrigger),
						typeof(AbstractAnalyzerGenerator),
						typeof(AbstractAttachmentDeleteTrigger),
						typeof(AbstractAttachmentPutTrigger),
						typeof(AbstractAttachmentReadTrigger),
						typeof(AbstractBackgroundTask),
						typeof(IAlterConfiguration)
						)
				};

				TransactionalStorage.Batch(actions =>
				{
					result.LastDocEtag = actions.Staleness.GetMostRecentDocumentEtag();
					result.LastAttachmentEtag = actions.Staleness.GetMostRecentAttachmentEtag();

					result.ApproximateTaskCount = actions.Tasks.ApproximateTaskCount;
					result.CountOfDocuments = actions.Documents.GetDocumentsCount();
					result.StaleIndexes = IndexStorage.Indexes
						.Where(s => actions.Staleness.IsIndexStale(s, null, null)).ToArray();
					result.Indexes = actions.Indexing.GetIndexesStats().ToArray();
				});
				return result;
			}
		}

		public InMemoryRavenConfiguration Configuration
		{
			get;
			private set;
		}

		public ITransactionalStorage TransactionalStorage { get; private set; }

		public IndexDefinitionStorage IndexDefinitionStorage { get; private set; }

		public IndexStorage IndexStorage { get; private set; }

		public event EventHandler Disposing;



		public void Dispose()
		{
			if (disposed)
				return;

			var onDisposing = Disposing;
			if (onDisposing != null)
				onDisposing(this, EventArgs.Empty);

			var exceptionAggregator = new ExceptionAggregator(log, "Could not properly dispose of DatabaseDocument");

			exceptionAggregator.Execute(() =>
			{
				AppDomain.CurrentDomain.DomainUnload -= DomainUnloadOrProcessExit;
				AppDomain.CurrentDomain.ProcessExit -= DomainUnloadOrProcessExit;
				disposed = true;

				if (workContext != null)
				workContext.StopWork();
			});

			exceptionAggregator.Execute(() =>
			{
				if (ExtensionsState == null)
					return;

				foreach (var value in ExtensionsState.Values.OfType<IDisposable>())
				{
					exceptionAggregator.Execute(value.Dispose);
				}
			});

			exceptionAggregator.Execute(() =>
			{
				foreach (var shouldDispose in toDispose)
				{
					exceptionAggregator.Execute(shouldDispose.Dispose);
				}
			});

			exceptionAggregator.Execute(() =>
			{
				if (indexingBackgroundTask != null)
					indexingBackgroundTask.Wait();
			});
			exceptionAggregator.Execute(() =>
			{
				if (reducingBackgroundTask != null)
					reducingBackgroundTask.Wait();
			});

			exceptionAggregator.Execute(() =>
			{
				var disposable = backgroundTaskScheduler as IDisposable;
				if (disposable != null)
					disposable.Dispose();
			});

			if (TransactionalStorage != null)
				exceptionAggregator.Execute(TransactionalStorage.Dispose);
			if (IndexStorage != null)
				exceptionAggregator.Execute(IndexStorage.Dispose);

			if (Configuration != null)
				exceptionAggregator.Execute(Configuration.Dispose);

			exceptionAggregator.Execute(disableAllTriggers.Dispose);

			if (workContext != null)
				exceptionAggregator.Execute(workContext.Dispose);

			exceptionAggregator.ThrowIfNeeded();
		}

		public void StopBackgroundWorkers()
		{
			workContext.StopWork();
			indexingBackgroundTask.Wait();
			reducingBackgroundTask.Wait();
		}

		public WorkContext WorkContext
		{
			get { return workContext; }
		}

		public void SpinBackgroundWorkers()
		{
			workContext.StartWork();
			indexingBackgroundTask = System.Threading.Tasks.Task.Factory.StartNew(
				new IndexingExecuter(TransactionalStorage, workContext, backgroundTaskScheduler).Execute,
				CancellationToken.None, TaskCreationOptions.LongRunning, backgroundTaskScheduler);
			reducingBackgroundTask = System.Threading.Tasks.Task.Factory.StartNew(
				new ReducingExecuter(TransactionalStorage, workContext, backgroundTaskScheduler).Execute,
				CancellationToken.None, TaskCreationOptions.LongRunning, backgroundTaskScheduler);
		}

		public void RaiseNotifications(DocumentChangeNotification obj)
		{
			TransportState.Send(obj);
		}

		public void RaiseNotifications(IndexChangeNotification obj)
		{
			TransportState.Send(obj);
		}

		public void RunIdleOperations()
		{
			TransportState.OnIdle();
			workContext.IndexStorage.RunIdleOperations();
		}

		private long sequentialUuidCounter;

		public Guid CreateSequentialUuid()
		{
			var ticksAsBytes = BitConverter.GetBytes(currentEtagBase);
			Array.Reverse(ticksAsBytes);
			var increment = Interlocked.Increment(ref sequentialUuidCounter);
			var currentAsBytes = BitConverter.GetBytes(increment);
			Array.Reverse(currentAsBytes);
			var bytes = new byte[16];
			Array.Copy(ticksAsBytes, 0, bytes, 0, ticksAsBytes.Length);
			Array.Copy(currentAsBytes, 0, bytes, 8, currentAsBytes.Length);
			return bytes.TransfromToGuidWithProperSorting();
		}


		public JsonDocument Get(string key, TransactionInformation transactionInformation)
		{
			if (key == null)
				throw new ArgumentNullException("key");
			key = key.Trim();
			JsonDocument document = null;
			TransactionalStorage.Batch(actions =>
			{
				document = actions.Documents.DocumentByKey(key, transactionInformation);
			});

			DocumentRetriever.EnsureIdInMetadata(document);
			return new DocumentRetriever(null, ReadTriggers)
				.ExecuteReadTriggers(document, transactionInformation, ReadOperation.Load);
		}

		public JsonDocumentMetadata GetDocumentMetadata(string key, TransactionInformation transactionInformation)
		{
			if (key == null)
				throw new ArgumentNullException("key");
			key = key.Trim();
			JsonDocumentMetadata document = null;
			TransactionalStorage.Batch(actions =>
			{
				document = actions.Documents.DocumentMetadataByKey(key, transactionInformation);
			});

			DocumentRetriever.EnsureIdInMetadata(document);
			return new DocumentRetriever(null, ReadTriggers)
				.ProcessReadVetoes(document, transactionInformation, ReadOperation.Load);
		}

		public PutResult Put(string key, Guid? etag, RavenJObject document, RavenJObject metadata, TransactionInformation transactionInformation)
		{
			if (string.IsNullOrWhiteSpace(key))
			{
				// we no longer sort by the key, so it doesn't matter
				// that the key is no longer sequential
				key = Guid.NewGuid().ToString();
			}
			else
			{
				key = key.Trim();
			}
			RemoveReservedProperties(document);
			RemoveReservedProperties(metadata);
			Guid newEtag = Guid.Empty;
			lock (putSerialLock)
			{
				TransactionalStorage.Batch(actions =>
				{
					if (key.EndsWith("/"))
					{
						key += GetNextIdentityValueWithoutOverwritingOnExistingDocuments(key, actions, transactionInformation);
					}
					if (transactionInformation == null)
					{
						AssertPutOperationNotVetoed(key, metadata, document, transactionInformation);

						PutTriggers.Apply(trigger => trigger.OnPut(key, document, metadata, transactionInformation));

						newEtag = actions.Documents.AddDocument(key, etag, document, metadata);

						PutTriggers.Apply(trigger => trigger.AfterPut(key, document, metadata, newEtag, transactionInformation));
					}
					else
					{
						newEtag = actions.Transactions.AddDocumentInTransaction(key, etag,
																				document, metadata, transactionInformation);
					}
					workContext.ShouldNotifyAboutWork(() => "PUT " + key);
				});
			}
			TransactionalStorage
				.ExecuteImmediatelyOrRegisterForSyncronization(() =>
				{
					PutTriggers.Apply(trigger => trigger.AfterCommit(key, document, metadata, newEtag));
					RaiseNotifications(new DocumentChangeNotification
					{
						Name = key,
						Type = DocumentChangeTypes.Put,
						Etag = newEtag
					});
				});

			log.Debug("Put document {0} with etag {1}", key, newEtag);
			return new PutResult
			{
				Key = key,
				ETag = newEtag
			};
		}

		private long GetNextIdentityValueWithoutOverwritingOnExistingDocuments(string key, IStorageActionsAccessor actions, TransactionInformation transactionInformation)
		{
			long nextIdentityValue;
			do
			{
				nextIdentityValue = actions.General.GetNextIdentityValue(key);
			} while (actions.Documents.DocumentMetadataByKey(key + nextIdentityValue, transactionInformation) != null);
			return nextIdentityValue;
		}

		private void AssertPutOperationNotVetoed(string key, RavenJObject metadata, RavenJObject document, TransactionInformation transactionInformation)
		{
			var vetoResult = PutTriggers
				.Select(trigger => new { Trigger = trigger, VetoResult = trigger.AllowPut(key, document, metadata, transactionInformation) })
				.FirstOrDefault(x => x.VetoResult.IsAllowed == false);
			if (vetoResult != null)
			{
				throw new OperationVetoedException("PUT vetoed by " + vetoResult.Trigger + " because: " + vetoResult.VetoResult.Reason);
			}
		}

		private void AssertAttachmentPutOperationNotVetoed(string key, RavenJObject metadata, Stream data)
		{
			var vetoResult = AttachmentPutTriggers
				.Select(trigger => new { Trigger = trigger, VetoResult = trigger.AllowPut(key, data, metadata) })
				.FirstOrDefault(x => x.VetoResult.IsAllowed == false);
			if (vetoResult != null)
			{
				throw new OperationVetoedException("PUT vetoed by " + vetoResult.Trigger + " because: " + vetoResult.VetoResult.Reason);
			}
		}

		private void AssertAttachmentDeleteOperationNotVetoed(string key)
		{
			var vetoResult = AttachmentDeleteTriggers
				.Select(trigger => new { Trigger = trigger, VetoResult = trigger.AllowDelete(key) })
				.FirstOrDefault(x => x.VetoResult.IsAllowed == false);
			if (vetoResult != null)
			{
				throw new OperationVetoedException("DELETE vetoed by " + vetoResult.Trigger + " because: " + vetoResult.VetoResult.Reason);
			}
		}

		private void AssertDeleteOperationNotVetoed(string key, TransactionInformation transactionInformation)
		{
			var vetoResult = DeleteTriggers
				.Select(trigger => new { Trigger = trigger, VetoResult = trigger.AllowDelete(key, transactionInformation) })
				.FirstOrDefault(x => x.VetoResult.IsAllowed == false);
			if (vetoResult != null)
			{
				throw new OperationVetoedException("DELETE vetoed by " + vetoResult.Trigger + " because: " + vetoResult.VetoResult.Reason);
			}
		}

		private static void RemoveReservedProperties(RavenJObject document)
		{
			var toRemove = document.Keys.Where(propertyName => propertyName.StartsWith("@")).ToList();
			foreach (var propertyName in toRemove)
			{
				document.Remove(propertyName);
			}
		}

		public bool Delete(string key, Guid? etag, TransactionInformation transactionInformation)
		{
			RavenJObject metadata;
			return Delete(key, etag, transactionInformation, out metadata);
		}

		public bool Delete(string key, Guid? etag, TransactionInformation transactionInformation, out RavenJObject metadata)
		{
			if (key == null)
				throw new ArgumentNullException("key");
			key = key.Trim();

			var deleted = false;
			log.Debug("Delete a document with key: {0} and etag {1}", key, etag);
			RavenJObject metadataVar = null;
			TransactionalStorage.Batch(actions =>
			{
				if (transactionInformation == null)
				{
					AssertDeleteOperationNotVetoed(key, null);

					DeleteTriggers.Apply(trigger => trigger.OnDelete(key, null));

					if (actions.Documents.DeleteDocument(key, etag, out metadataVar))
					{
						deleted = true;
						foreach (var indexName in IndexDefinitionStorage.IndexNames)
						{
							AbstractViewGenerator abstractViewGenerator = IndexDefinitionStorage.GetViewGenerator(indexName);
							if (abstractViewGenerator == null)
								continue;

							var token = metadataVar.Value<string>(Constants.RavenEntityName);

							if (token != null && // the document has a entity name
								abstractViewGenerator.ForEntityNames.Count > 0) // the index operations on specific entities
							{
								if (abstractViewGenerator.ForEntityNames.Contains(token) == false)
									continue;
							}

							string indexNameCopy = indexName;
							var task = actions.GetTask<RemoveFromIndexTask>(x => x.Index == indexNameCopy, new RemoveFromIndexTask
							{
								Index = indexNameCopy
							});
							task.Keys.Add(key);
						}
						DeleteTriggers.Apply(trigger => trigger.AfterDelete(key, transactionInformation));
					}
				}
				else
				{
					deleted = actions.Transactions.DeleteDocumentInTransaction(transactionInformation, key, etag);
				}
				workContext.ShouldNotifyAboutWork(() => "DEL " + key);
			});
			TransactionalStorage
				.ExecuteImmediatelyOrRegisterForSyncronization(() =>
				{
					DeleteTriggers.Apply(trigger => trigger.AfterCommit(key));
					RaiseNotifications(new DocumentChangeNotification
					{
						Name = key,
						Type = DocumentChangeTypes.Delete,
					});
				});

			metadata = metadataVar;
			return deleted;
		}

		public bool HasTransaction(Guid txId)
		{
			bool exists = false;
			TransactionalStorage.Batch(accessor =>
			{
				exists = accessor.Transactions.TransactionExists(txId);
			});
			return exists;
		}

		public void Commit(Guid txId)
		{
			try
			{
				lock (putSerialLock)
				{
					TransactionalStorage.Batch(actions =>
					{
						actions.Transactions.CompleteTransaction(txId, doc =>
						{
							// doc.Etag - represent the _modified_ document etag, and we already
							// checked etags on previous PUT/DELETE, so we don't pass it here
							if (doc.Delete)
								Delete(doc.Key, null, null);
							else
								Put(doc.Key, null,
									doc.Data,
									doc.Metadata, null);
						});
						actions.Attachments.DeleteAttachment("transactions/recoveryInformation/" + txId, null);
						workContext.ShouldNotifyAboutWork(() => "COMMIT " + txId);
					});
				}
				TryCompletePromotedTransaction(txId);
			}
			catch (Exception e)
			{
				if (TransactionalStorage.HandleException(e))
					return;
				throw;
			}
		}

		private void TryCompletePromotedTransaction(Guid txId)
		{
			CommittableTransaction transaction;
			if (!promotedTransactions.TryRemove(txId, out transaction))
				return;
			System.Threading.Tasks.Task.Factory.FromAsync(transaction.BeginCommit, transaction.EndCommit, null)
				.ContinueWith(task =>
				{
					if (task.Exception != null)
						log.WarnException("Could not commit dtc transaction", task.Exception);
					try
					{
						transaction.Dispose();
					}
					catch (Exception e)
					{
						log.WarnException("Could not dispose of dtc transaction", e);
					}
				});
		}

		private void TryUndoPromotedTransaction(Guid txId)
		{
			CommittableTransaction transaction;
			if (!promotedTransactions.TryRemove(txId, out transaction))
				return;
			transaction.Rollback();
			transaction.Dispose();
		}

		public void Rollback(Guid txId)
		{
			try
			{
				TransactionalStorage.Batch(actions =>
				{
					actions.Transactions.RollbackTransaction(txId);
					actions.Attachments.DeleteAttachment("transactions/recoveryInformation/" + txId, null);
					workContext.ShouldNotifyAboutWork(() => "ROLLBACK " + txId);
				});
				TryUndoPromotedTransaction(txId);
			}
			catch (Exception e)
			{
				if (TransactionalStorage.HandleException(e))
					return;

				throw;
			}
		}

		// only one index can be created at any given time
		// the method already handle attempts to create the same index, so we don't have to 
		// worry about this.
		[MethodImpl(MethodImplOptions.Synchronized)]
		public string PutIndex(string name, IndexDefinition definition)
		{
			if (name == null)
				throw new ArgumentNullException("name");
			name = name.Trim();

			switch (FindIndexCreationOptions(definition, ref name))
			{
				case IndexCreationOptions.Noop:
					return name;
				case IndexCreationOptions.Update:
					// ensure that the code can compile
					new DynamicViewCompiler(name, definition, Extensions, IndexDefinitionStorage.IndexDefinitionsPath, Configuration).GenerateInstance();
					DeleteIndex(name);
					break;
			}

			// this has to happen in this fashion so we will expose the in memory status after the commit, but 
			// before the rest of the world is notified about this.
			IndexDefinitionStorage.CreateAndPersistIndex(definition);
			IndexStorage.CreateIndexImplementation(definition);

			TransactionalStorage.Batch(actions =>
			{
				actions.Indexing.AddIndex(name, definition.IsMapReduce);
				workContext.ShouldNotifyAboutWork(() => "PUT INDEX " + name);
			});

			// The act of adding it here make it visible to other threads
			// we have to do it in this way so first we prepare all the elements of the 
			// index, then we add it to the storage in a way that make it public
			IndexDefinitionStorage.AddIndex(name, definition);

			workContext.ClearErrorsFor(name);
			return name;
		}

		private IndexCreationOptions FindIndexCreationOptions(IndexDefinition definition, ref string name)
		{
			definition.Name = name = IndexDefinitionStorage.FixupIndexName(name);
			definition.RemoveDefaultValues();
			IndexDefinitionStorage.ResolveAnalyzers(definition);
			var findIndexCreationOptions = IndexDefinitionStorage.FindIndexCreationOptions(definition);
			return findIndexCreationOptions;
		}

		public QueryResultWithIncludes Query(string index, IndexQuery query)
		{
			index = IndexDefinitionStorage.FixupIndexName(index);
			var list = new List<RavenJObject>();
			var stale = false;
			Tuple<DateTime, Guid> indexTimestamp = Tuple.Create(DateTime.MinValue, Guid.Empty);
			Guid resultEtag = Guid.Empty;
			var nonAuthoritativeInformation = false;
			var idsToLoad = new HashSet<string>(StringComparer.InvariantCultureIgnoreCase);
			TransactionalStorage.Batch(
				actions =>
				{
					var viewGenerator = IndexDefinitionStorage.GetViewGenerator(index);
					if (viewGenerator == null)
						throw new InvalidOperationException("Could not find index named: " + index);

					resultEtag = GetIndexEtag(index, null);

					stale = actions.Staleness.IsIndexStale(index, query.Cutoff, query.CutoffEtag);

					indexTimestamp = actions.Staleness.IndexLastUpdatedAt(index);
					var indexFailureInformation = actions.Indexing.GetFailureRate(index);
					if (indexFailureInformation.IsInvalidIndex)
					{
						throw new IndexDisabledException(indexFailureInformation);
					}
					var docRetriever = new DocumentRetriever(actions, ReadTriggers, idsToLoad);
					var indexDefinition = GetIndexDefinition(index);
					var fieldsToFetch = new FieldsToFetch(query.FieldsToFetch, query.AggregationOperation,
														  viewGenerator.ReduceDefinition == null
															? Constants.DocumentIdFieldName
															: Constants.ReduceKeyFieldName);
					Func<IndexQueryResult, bool> shouldIncludeInResults =
						result => docRetriever.ShouldIncludeResultInQuery(result, indexDefinition, fieldsToFetch);
					var collection = from queryResult in IndexStorage.Query(index, query, shouldIncludeInResults, fieldsToFetch, IndexQueryTriggers)
									 select docRetriever.RetrieveDocumentForQuery(queryResult, indexDefinition, fieldsToFetch)
										 into doc
										 where doc != null
										 let _ = nonAuthoritativeInformation |= (doc.NonAuthoritativeInformation ?? false)
										 select doc;

					var transformerErrors = new List<string>();
					IEnumerable<RavenJObject> results;
					if (query.SkipTransformResults == false &&
						query.PageSize > 0 && // maybe they just want the stats?
						viewGenerator.TransformResultsDefinition != null)
					{
						var dynamicJsonObjects = collection.Select(x => new DynamicJsonObject(x.ToJson())).ToArray();
						var robustEnumerator = new RobustEnumerator(dynamicJsonObjects.Length)
						{
							OnError =
								(exception, o) =>
								transformerErrors.Add(string.Format("Doc '{0}', Error: {1}", Index.TryGetDocKey(o),
														 exception.Message))
						};
						results =
							robustEnumerator.RobustEnumeration(
								dynamicJsonObjects,
								source => viewGenerator.TransformResultsDefinition(docRetriever, source))
								.Select(JsonExtensions.ToJObject);
					}
					else
					{
						results = collection.Select(x => x.ToJson());
					}

					list.AddRange(results);

					if (transformerErrors.Count > 0)
					{
						throw new InvalidOperationException("The transform results function failed.\r\n" + string.Join("\r\n", transformerErrors));
					}
				});
			return new QueryResultWithIncludes
			{
				IndexName = index,
				Results = list,
				IsStale = stale,
				NonAuthoritativeInformation = nonAuthoritativeInformation,
				SkippedResults = query.SkippedResults.Value,
				TotalResults = query.TotalSize.Value,
				IndexTimestamp = indexTimestamp.Item1,
				IndexEtag = indexTimestamp.Item2,
				ResultEtag = resultEtag,
				IdsToInclude = idsToLoad
			};
		}

		public IEnumerable<string> QueryDocumentIds(string index, IndexQuery query, out bool stale)
		{
			index = IndexDefinitionStorage.FixupIndexName(index);
			bool isStale = false;
			HashSet<string> loadedIds = null;
			TransactionalStorage.Batch(
				actions =>
				{
					isStale = actions.Staleness.IsIndexStale(index, query.Cutoff, null);
					var indexFailureInformation = actions.Indexing.GetFailureRate(index)
;
					if (indexFailureInformation.IsInvalidIndex)
					{
						throw new IndexDisabledException(indexFailureInformation);
					}
					loadedIds = new HashSet<string>(from queryResult in IndexStorage.Query(index, query, result => true, new FieldsToFetch(null, AggregationOperation.None, Raven.Abstractions.Data.Constants.DocumentIdFieldName), IndexQueryTriggers)
													select queryResult.Key);
				});
			stale = isStale;
			return loadedIds;
		}

		public void DeleteIndex(string name)
		{
			using (IndexDefinitionStorage.TryRemoveIndexContext())
			{
				name = IndexDefinitionStorage.FixupIndexName(name);
				IndexDefinitionStorage.RemoveIndex(name);
				IndexStorage.DeleteIndex(name);
				//we may run into a conflict when trying to delete if the index is currently
				//busy indexing documents, worst case scenario, we will have an orphaned index
				//row which will get cleaned up on next db restart.
				for (var i = 0; i < 10; i++)
				{
					try
					{
						TransactionalStorage.Batch(action =>
						{
							action.Indexing.DeleteIndex(name);

							workContext.ShouldNotifyAboutWork(() => "DELETE INDEX " + name);
						});
						return;
					}
					catch (ConcurrencyException)
					{
						Thread.Sleep(100);
					}
				}
			}
		}

		public Attachment GetStatic(string name)
		{
			if (name == null)
				throw new ArgumentNullException("name");
			name = name.Trim();
			Attachment attachment = null;
			TransactionalStorage.Batch(actions =>
			{
				attachment = actions.Attachments.GetAttachment(name);

				attachment = ProcessAttachmentReadVetoes(name, attachment);

				ExecuteAttachmentReadTriggers(name, attachment);
			});
			return attachment;
		}

		public IEnumerable<AttachmentInformation> GetStaticsStartingWith(string idPrefix, int start, int pageSize)
		{
			if (idPrefix == null) throw new ArgumentNullException("idPrefix");
			IEnumerable<AttachmentInformation> attachments = null;
			TransactionalStorage.Batch(actions =>
			{
				attachments = actions.Attachments.GetAttachmentsStartingWith(idPrefix, start, pageSize)
					.Select(information =>
					{
						var processAttachmentReadVetoes = ProcessAttachmentReadVetoes(information);
						ExecuteAttachmentReadTriggers(processAttachmentReadVetoes);
						return processAttachmentReadVetoes;
					})
					.Where(x => x != null)
					.ToList();
			});
			return attachments;
		}

		private Attachment ProcessAttachmentReadVetoes(string name, Attachment attachment)
		{
			if (attachment == null)
				return attachment;

			var foundResult = false;
			foreach (var attachmentReadTriggerLazy in AttachmentReadTriggers)
			{
				if (foundResult)
					break;
				var attachmentReadTrigger = attachmentReadTriggerLazy.Value;
				var readVetoResult = attachmentReadTrigger.AllowRead(name, attachment.Data(), attachment.Metadata,
																	 ReadOperation.Load);
				switch (readVetoResult.Veto)
				{
					case ReadVetoResult.ReadAllow.Allow:
						break;
					case ReadVetoResult.ReadAllow.Deny:
						attachment.Data = () => new MemoryStream(new byte[0]);
						attachment.Size = 0;
						attachment.Metadata = new RavenJObject
												{
													{
														"Raven-Read-Veto",
														new RavenJObject
															{
																{"Reason", readVetoResult.Reason},
																{"Trigger", attachmentReadTrigger.ToString()}
															}
														}
												};
						foundResult = true;
						break;
					case ReadVetoResult.ReadAllow.Ignore:
						attachment = null;
						foundResult = true;
						break;
					default:
						throw new ArgumentOutOfRangeException(readVetoResult.Veto.ToString());
				}
			}
			return attachment;
		}

		private void ExecuteAttachmentReadTriggers(string name, Attachment attachment)
		{
			if (attachment == null)
				return;

			foreach (var attachmentReadTrigger in AttachmentReadTriggers)
			{
				attachmentReadTrigger.Value.OnRead(name, attachment);
			}
		}


		private AttachmentInformation ProcessAttachmentReadVetoes(AttachmentInformation attachment)
		{
			if (attachment == null)
				return null;

			var foundResult = false;
			foreach (var attachmentReadTriggerLazy in AttachmentReadTriggers)
			{
				if (foundResult)
					break;
				var attachmentReadTrigger = attachmentReadTriggerLazy.Value;
				var readVetoResult = attachmentReadTrigger.AllowRead(attachment.Key, null, attachment.Metadata,
																	 ReadOperation.Load);
				switch (readVetoResult.Veto)
				{
					case ReadVetoResult.ReadAllow.Allow:
						break;
					case ReadVetoResult.ReadAllow.Deny:
						attachment.Size = 0;
						attachment.Metadata = new RavenJObject
												{
													{
														"Raven-Read-Veto",
														new RavenJObject
															{
																{"Reason", readVetoResult.Reason},
																{"Trigger", attachmentReadTrigger.ToString()}
															}
														}
												};
						foundResult = true;
						break;
					case ReadVetoResult.ReadAllow.Ignore:
						attachment = null;
						foundResult = true;
						break;
					default:
						throw new ArgumentOutOfRangeException(readVetoResult.Veto.ToString());
				}
			}
			return attachment;
		}

		private void ExecuteAttachmentReadTriggers(AttachmentInformation information)
		{
			if (information == null)
				return;

			foreach (var attachmentReadTrigger in AttachmentReadTriggers)
			{
				attachmentReadTrigger.Value.OnRead(information);
			}
		}

		public Guid PutStatic(string name, Guid? etag, Stream data, RavenJObject metadata)
		{
			if (name == null)
				throw new ArgumentNullException("name");
			name = name.Trim();

			if (Encoding.Unicode.GetByteCount(name) >= 2048)
				throw new ArgumentException("The key must be a maximum of 2,048 bytes in Unicode, 1,024 characters", "name");

			Guid newEtag = Guid.Empty;
			TransactionalStorage.Batch(actions =>
			{
				AssertAttachmentPutOperationNotVetoed(name, metadata, data);

				AttachmentPutTriggers.Apply(trigger => trigger.OnPut(name, data, metadata));

				newEtag = actions.Attachments.AddAttachment(name, etag, data, metadata);

				AttachmentPutTriggers.Apply(trigger => trigger.AfterPut(name, data, metadata, newEtag));

				workContext.ShouldNotifyAboutWork(() => "PUT ATTACHMENT " + name);
			});

			TransactionalStorage
				.ExecuteImmediatelyOrRegisterForSyncronization(() => AttachmentPutTriggers.Apply(trigger => trigger.AfterCommit(name, data, metadata, newEtag)));
			return newEtag;
		}

		public void DeleteStatic(string name, Guid? etag)
		{
			if (name == null)
				throw new ArgumentNullException("name");
			name = name.Trim();
			TransactionalStorage.Batch(actions =>
			{
				AssertAttachmentDeleteOperationNotVetoed(name);

				AttachmentDeleteTriggers.Apply(x => x.OnDelete(name));

				actions.Attachments.DeleteAttachment(name, etag);

				AttachmentDeleteTriggers.Apply(x => x.AfterDelete(name));

				workContext.ShouldNotifyAboutWork(() => "DELETE ATTACHMENT " + name);
			});

			TransactionalStorage
				.ExecuteImmediatelyOrRegisterForSyncronization(
					() => AttachmentDeleteTriggers.Apply(trigger => trigger.AfterCommit(name)));

		}

		public RavenJArray GetDocumentsWithIdStartingWith(string idPrefix, int start, int pageSize)
		{
			if (idPrefix == null)
				throw new ArgumentNullException("idPrefix");
			idPrefix = idPrefix.Trim();
			var list = new RavenJArray();
			TransactionalStorage.Batch(actions =>
			{
				var documents = actions.Documents.GetDocumentsWithIdStartingWith(idPrefix, start, pageSize);
				var documentRetriever = new DocumentRetriever(actions, ReadTriggers);
				foreach (var doc in documents)
				{
					DocumentRetriever.EnsureIdInMetadata(doc);
					var document = documentRetriever
						.ExecuteReadTriggers(doc, null, ReadOperation.Load);
					if (document == null)
						continue;

					list.Add(document.ToJson());
				}
			});
			return list;
		}

		public RavenJArray GetDocuments(int start, int pageSize, Guid? etag)
		{
			var list = new RavenJArray();
			TransactionalStorage.Batch(actions =>
			{
				IEnumerable<JsonDocument> documents;
				if (etag == null)
					documents = actions.Documents.GetDocumentsByReverseUpdateOrder(start, pageSize);
				else
					documents = actions.Documents.GetDocumentsAfter(etag.Value, pageSize);
				var documentRetriever = new DocumentRetriever(actions, ReadTriggers);
				foreach (var doc in documents)
				{
					DocumentRetriever.EnsureIdInMetadata(doc);
					var document = documentRetriever
						.ExecuteReadTriggers(doc, null, ReadOperation.Load);
					if (document == null)
						continue;

					list.Add(document.ToJson());
				}
			});
			return list;
		}

		public AttachmentInformation[] GetAttachments(int start, int pageSize, Guid? etag, string startsWith)
		{
			AttachmentInformation[] attachments = null;

			TransactionalStorage.Batch(actions =>
			{
				if (string.IsNullOrEmpty(startsWith) == false)
					attachments = actions.Attachments.GetAttachmentsStartingWith(startsWith, start, pageSize).ToArray();
				else if (etag != null)
					attachments = actions.Attachments.GetAttachmentsAfter(etag.Value, pageSize).ToArray();
				else
					attachments = actions.Attachments.GetAttachmentsByReverseUpdateOrder(start).Take(pageSize).ToArray();

			});
			return attachments;
		}

		public RavenJArray GetIndexNames(int start, int pageSize)
		{
			return new RavenJArray(
				IndexDefinitionStorage.IndexNames.Skip(start).Take(pageSize)
					.Select(s => new RavenJValue(s))
				);
		}

		public RavenJArray GetIndexes(int start, int pageSize)
		{
			return new RavenJArray(
				IndexDefinitionStorage.IndexNames.Skip(start).Take(pageSize)
					.Select(
						indexName => new RavenJObject
							{
								{"name", new RavenJValue(indexName) },
								{"definition", RavenJObject.FromObject(IndexDefinitionStorage.GetIndexDefinition(indexName))}
							}));
		}

		public Tuple<PatchResult, List<string>> ApplyPatch(string docId, Guid? etag, AdvancedPatchRequest patch, TransactionInformation transactionInformation)
		{
			AdvancedJsonPatcher advancedJsonPatcher = null;
			var applyPatchInternal = ApplyPatchInternal(docId, etag, transactionInformation, 
				jsonDoc =>
			    {
			        advancedJsonPatcher = new AdvancedJsonPatcher(jsonDoc, 
						s =>
			            {
			                var jsonDocument = Get(s,transactionInformation);
							return jsonDocument == null ? null : jsonDocument.ToJson();
			            });
			        return advancedJsonPatcher.Apply(patch);
			    });
			return Tuple.Create(applyPatchInternal, advancedJsonPatcher.Debug);
		}

		public PatchResult ApplyPatch(string docId, Guid? etag, PatchRequest[] patchDoc, TransactionInformation transactionInformation)
		{
<<<<<<< HEAD
			return ApplyPatchInternal(docId, etag, transactionInformation, jsonDoc =>
			{
				return new JsonPatcher(jsonDoc).Apply(patchDoc);
			});
		}

		private PatchResult ApplyPatchInternal(string docId, Guid? etag,
												TransactionInformation transactionInformation,
												Func<RavenJObject, RavenJObject> patcher)
		{
			if (docId == null) throw new ArgumentNullException("docId");
=======
			if (docId == null)
				throw new ArgumentNullException("docId");
>>>>>>> d8992206
			docId = docId.Trim();
			var result = PatchResult.Patched;
			bool shouldRetry = false;
			int retries = 128;
			do
			{
				TransactionalStorage.Batch(actions =>
				{
					var doc = actions.Documents.DocumentByKey(docId, transactionInformation);
					if (doc == null)
					{
						result = PatchResult.DocumentDoesNotExists;
					}
					else if (etag != null && doc.Etag != etag.Value)
					{
						Debug.Assert(doc.Etag != null);
						throw new ConcurrencyException("Could not patch document '" + docId + "' because non current etag was used")
						{
							ActualETag = doc.Etag.Value,
							ExpectedETag = etag.Value,
						};
					}
					else
					{
						var jsonDoc = patcher(doc.ToJson());
						try
						{
							Put(doc.Key, doc.Etag, jsonDoc, jsonDoc.Value<RavenJObject>("@metadata"), transactionInformation);
						}
						catch (ConcurrencyException)
						{
							if (retries-- > 0)
							{
								shouldRetry = true;
								return;
							}
							throw;
						}
						result = PatchResult.Patched;
					}
					if (shouldRetry == false)
						workContext.ShouldNotifyAboutWork(() => "PATCH " + docId);
				});

			} while (shouldRetry);
			return result;
		}

		public BatchResult[] Batch(IEnumerable<ICommandData> commands)
		{
			var results = new List<BatchResult>();

			var commandDatas = commands.ToArray();
			int retries = 128;
<<<<<<< HEAD
			var shouldLock = commandDatas.Any(x => (x is PutCommandData || x is PatchCommandData || x is AdvancedPatchCommandData));
			var shouldRetryIfGotConcurrencyError = commandDatas.All(x => (x is PatchCommandData || x is AdvancedPatchCommandData));
=======
			var shouldLock = commandDatas.Any(x => x is PutCommandData || x is PatchCommandData);
			var shouldRetryIfGotConcurrencyError = commandDatas.All(x => x is PatchCommandData);
>>>>>>> d8992206
			bool shouldRetry = false;
			if (shouldLock)
				Monitor.Enter(putSerialLock);
			try
			{
				var sp = Stopwatch.StartNew();
				do
				{
					try
					{
						TransactionalStorage.Batch(actions =>
						{
							foreach (var command in commandDatas)
							{
								command.Execute(this);
								results.Add(new BatchResult
								{
									Method = command.Method,
									Key = command.Key,
									Etag = command.Etag,
									Metadata = command.Metadata
								});
							}
						});
					}
					catch (ConcurrencyException)
					{
						if (shouldRetryIfGotConcurrencyError && retries-- > 128)
						{
							shouldRetry = true;
							results.Clear();
							continue;
						}
						throw;
					}
				} while (shouldRetry);
				log.Debug("Successfully executed {0} commands in {1}", results.Count, sp.Elapsed);
			}
			finally
			{
				if (shouldLock)
					Monitor.Exit(putSerialLock);
			}
			return results.ToArray();
		}

		public bool HasTasks
		{
			get
			{
				bool hasTasks = false;
				TransactionalStorage.Batch(actions =>
				{
					hasTasks = actions.Tasks.HasTasks;
				});
				return hasTasks;
			}
		}

		public long ApproximateTaskCount
		{
			get
			{
				long approximateTaskCount = 0;
				TransactionalStorage.Batch(actions =>
				{
					approximateTaskCount = actions.Tasks.ApproximateTaskCount;
				});
				return approximateTaskCount;
			}
		}

		public void StartBackup(string backupDestinationDirectory, bool incrementalBackup)
		{
			var document = Get(BackupStatus.RavenBackupStatusDocumentKey, null);
			if (document != null)
			{
				var backupStatus = document.DataAsJson.JsonDeserialization<BackupStatus>();
				if (backupStatus.IsRunning)
				{
					throw new InvalidOperationException("Backup is already running");
				}
			}
			Put(BackupStatus.RavenBackupStatusDocumentKey, null, RavenJObject.FromObject(new BackupStatus
			{
				Started = SystemTime.UtcNow,
				IsRunning = true,
			}), new RavenJObject(), null);
			IndexStorage.FlushMapIndexes();
			IndexStorage.FlushReduceIndexes();
			TransactionalStorage.StartBackupOperation(this, backupDestinationDirectory, incrementalBackup);
		}

		public static void Restore(RavenConfiguration configuration, string backupLocation, string databaseLocation)
		{
			using (var transactionalStorage = configuration.CreateTransactionalStorage(() => { }))
			{
				transactionalStorage.Restore(backupLocation, databaseLocation);
			}
		}

		public byte[] PromoteTransaction(Guid fromTxId)
		{
			var committableTransaction = new CommittableTransaction();
			var transmitterPropagationToken = TransactionInterop.GetTransmitterPropagationToken(committableTransaction);
			TransactionalStorage.Batch(
				actions =>
					actions.Transactions.ModifyTransactionId(fromTxId, committableTransaction.TransactionInformation.DistributedIdentifier,
												TransactionManager.DefaultTimeout));
			promotedTransactions.TryAdd(committableTransaction.TransactionInformation.DistributedIdentifier, committableTransaction);
			return transmitterPropagationToken;
		}

		public void ResetIndex(string index)
		{
			index = IndexDefinitionStorage.FixupIndexName(index);
			var indexDefinition = IndexDefinitionStorage.GetIndexDefinition(index);
			if (indexDefinition == null)
				throw new InvalidOperationException("There is no index named: " + index);
			DeleteIndex(index);
			PutIndex(index, indexDefinition);
		}

		public IndexDefinition GetIndexDefinition(string index)
		{
			index = IndexDefinitionStorage.FixupIndexName(index);
			return IndexDefinitionStorage.GetIndexDefinition(index);
		}

		static string buildVersion;
		public static string BuildVersion
		{
			get
			{
				if (buildVersion == null)
					buildVersion = FileVersionInfo.GetVersionInfo(typeof(DocumentDatabase).Assembly.Location).FileBuildPart.ToString();
				return buildVersion;
			}
		}

		static string productVersion;
		private volatile bool disposed;

		public static string ProductVersion
		{
			get
			{
				if (productVersion == null)
					productVersion = FileVersionInfo.GetVersionInfo(typeof(DocumentDatabase).Assembly.Location).ProductVersion;
				return productVersion;
			}
		}

		public string[] GetIndexFields(string index)
		{
			var abstractViewGenerator = IndexDefinitionStorage.GetViewGenerator(index);
			if (abstractViewGenerator == null)
				return new string[0];
			return abstractViewGenerator.Fields;
		}

		/// <summary>
		/// This API is provided solely for the use of bundles that might need to run
		/// without any other bundle interfering. Specifically, the replication bundle
		/// need to be able to run without interference from any other bundle.
		/// </summary>
		/// <returns></returns>
		public IDisposable DisableAllTriggersForCurrentThread()
		{
			if (disposed)
				return new DisposableAction(() => { });
			var old = disableAllTriggers.Value;
			disableAllTriggers.Value = true;
			return new DisposableAction(() =>
			{
				if (disposed)
					return;
				try
				{
					disableAllTriggers.Value = old;
				}
				catch (ObjectDisposedException)
				{
				}
			});
		}

		/// <summary>
		/// Whatever this database has been disposed
		/// </summary>
		public bool Disposed
		{
			get { return disposed; }
		}

		public TransportState TransportState { get; private set; }

		/// <summary>
		/// Get the total size taken by the database on the disk.
		/// This explicitly does NOT include in memory indexes or in memory database.
		/// It does include any reserved space on the file system, which may significantly increase
		/// the database size.
		/// </summary>
		/// <remarks>
		/// This is a potentially a very expensive call, avoid making it if possible.
		/// </remarks>
		public long GetTotalSizeOnDisk()
		{
			if (Configuration.RunInMemory)
				return 0;
			var indexes = Directory.GetFiles(Configuration.IndexStoragePath, "*.*", SearchOption.AllDirectories);
			var totalIndexSize = indexes.Sum(file => new FileInfo(file).Length);

			return totalIndexSize + TransactionalStorage.GetDatabaseSizeInBytes();
		}

		public Guid GetIndexEtag(string indexName, Guid? previousEtag)
		{
			Guid lastDocEtag = Guid.Empty;
			Guid? lastReducedEtag = null;
			bool isStale = false;
			int touchCount = 0;
			TransactionalStorage.Batch(accessor =>
			{
				isStale = accessor.Staleness.IsIndexStale(indexName, null, null);
				lastDocEtag = accessor.Staleness.GetMostRecentDocumentEtag();
				lastReducedEtag = accessor.Staleness.GetMostRecentReducedEtag(indexName);
				touchCount = accessor.Staleness.GetIndexTouchCount(indexName);
			});


			var indexDefinition = GetIndexDefinition(indexName);
			if (indexDefinition == null)
				return Guid.NewGuid(); // this ensures that we will get the normal reaction of IndexNotFound later on.
			using (var md5 = MD5.Create())
			{
				var list = new List<byte>();
				list.AddRange(indexDefinition.GetIndexHash());
				list.AddRange(Encoding.Unicode.GetBytes(indexName));
				list.AddRange(lastDocEtag.ToByteArray());
				list.AddRange(BitConverter.GetBytes(touchCount));
				list.AddRange(BitConverter.GetBytes(isStale));
				if (lastReducedEtag != null)
				{
					list.AddRange(lastReducedEtag.Value.ToByteArray());
				}

				var indexEtag = new Guid(md5.ComputeHash(list.ToArray()));

				if (previousEtag != null && previousEtag != indexEtag)
				{
					// the index changed between the time when we got it and the time 
					// we actually call this, we need to return something random so that
					// the next time we won't get 304
					return Guid.NewGuid();
				}

				return indexEtag;
			}
		}
	}
}<|MERGE_RESOLUTION|>--- conflicted
+++ resolved
@@ -58,7 +58,7 @@
 
 		[ImportMany]
 		public OrderedPartCollection<AbstractIndexQueryTrigger> IndexQueryTriggers { get; set; }
-
+		
 		[ImportMany]
 		public OrderedPartCollection<AbstractAttachmentDeleteTrigger> AttachmentDeleteTriggers { get; set; }
 
@@ -80,17 +80,13 @@
 		[ImportMany]
 		public OrderedPartCollection<AbstractDynamicCompilationExtension> Extensions { get; set; }
 
-<<<<<<< HEAD
-		private readonly List<IDisposable> toDispose = new List<IDisposable>();
-=======
 		[ImportMany]
 		public OrderedPartCollection<AbstractIndexCodec> IndexCodecs { get; set; }
 
 		[ImportMany]
 		public OrderedPartCollection<AbstractDocumentCodec> DocumentCodecs { get; set; }
 
-		private List<IDisposable> toDispose = new List<IDisposable>();
->>>>>>> d8992206
+		private readonly List<IDisposable> toDispose = new List<IDisposable>();
 
 		/// <summary>
 		/// The name of the database.
@@ -147,7 +143,7 @@
 
 			ExtensionsState = new ConcurrentDictionary<object, object>();
 			Configuration = configuration;
-
+			
 			ExecuteAlterConfiguration();
 
 			configuration.Container.SatisfyImportsOnce(this);
@@ -172,8 +168,13 @@
 				throw;
 			}
 
-<<<<<<< HEAD
+			try
+			{
+
 			TransactionalStorage.Batch(actions => currentEtagBase = actions.General.GetNextIdentityValue("Raven/Etag"));
+
+				// Index codecs must be initialized before we try to read an index
+				InitializeTriggers();
 
 			IndexDefinitionStorage = new IndexDefinitionStorage(
 				configuration,
@@ -188,30 +189,6 @@
 			workContext.TransactionaStorage = TransactionalStorage;
 			workContext.IndexDefinitionStorage = IndexDefinitionStorage;
 			TransportState = new TransportState();
-
-=======
->>>>>>> d8992206
-			try
-			{
-
-				TransactionalStorage.Batch(actions => currentEtagBase = actions.General.GetNextIdentityValue("Raven/Etag"));
-
-				// Index codecs must be initialized before we try to read an index
-				InitializeTriggers();
-
-				IndexDefinitionStorage = new IndexDefinitionStorage(
-					configuration,
-					TransactionalStorage,
-					configuration.DataDirectory,
-					configuration.Container.GetExportedValues<AbstractViewGenerator>(),
-					Extensions);
-				IndexStorage = new IndexStorage(IndexDefinitionStorage, configuration, this);
-
-				workContext.Configuration = configuration;
-				workContext.IndexStorage = IndexStorage;
-				workContext.TransactionaStorage = TransactionalStorage;
-				workContext.IndexDefinitionStorage = IndexDefinitionStorage;
-			
 				ExecuteStartupTasks();
 			}
 			catch (Exception)
@@ -336,7 +313,7 @@
 				return result;
 			}
 		}
-
+		
 		public InMemoryRavenConfiguration Configuration
 		{
 			get;
@@ -351,7 +328,7 @@
 
 		public event EventHandler Disposing;
 
-
+		
 
 		public void Dispose()
 		{
@@ -373,7 +350,7 @@
 				if (workContext != null)
 				workContext.StopWork();
 			});
-
+			
 			exceptionAggregator.Execute(() =>
 			{
 				if (ExtensionsState == null)
@@ -384,7 +361,7 @@
 					exceptionAggregator.Execute(value.Dispose);
 				}
 			});
-
+			
 			exceptionAggregator.Execute(() =>
 			{
 				foreach (var shouldDispose in toDispose)
@@ -540,11 +517,11 @@
 					if (transactionInformation == null)
 					{
 						AssertPutOperationNotVetoed(key, metadata, document, transactionInformation);
-
+						
 						PutTriggers.Apply(trigger => trigger.OnPut(key, document, metadata, transactionInformation));
-
+						
 						newEtag = actions.Documents.AddDocument(key, etag, document, metadata);
-
+						
 						PutTriggers.Apply(trigger => trigger.AfterPut(key, document, metadata, newEtag, transactionInformation));
 					}
 					else
@@ -649,7 +626,7 @@
 			if (key == null)
 				throw new ArgumentNullException("key");
 			key = key.Trim();
-
+			
 			var deleted = false;
 			log.Debug("Delete a document with key: {0} and etag {1}", key, etag);
 			RavenJObject metadataVar = null;
@@ -756,7 +733,7 @@
 		private void TryCompletePromotedTransaction(Guid txId)
 		{
 			CommittableTransaction transaction;
-			if (!promotedTransactions.TryRemove(txId, out transaction))
+			if (!promotedTransactions.TryRemove(txId, out transaction)) 
 				return;
 			System.Threading.Tasks.Task.Factory.FromAsync(transaction.BeginCommit, transaction.EndCommit, null)
 				.ContinueWith(task =>
@@ -813,7 +790,7 @@
 			if (name == null)
 				throw new ArgumentNullException("name");
 			name = name.Trim();
-
+			
 			switch (FindIndexCreationOptions(definition, ref name))
 			{
 				case IndexCreationOptions.Noop:
@@ -829,7 +806,7 @@
 			// before the rest of the world is notified about this.
 			IndexDefinitionStorage.CreateAndPersistIndex(definition);
 			IndexStorage.CreateIndexImplementation(definition);
-
+			
 			TransactionalStorage.Batch(actions =>
 			{
 				actions.Indexing.AddIndex(name, definition.IsMapReduce);
@@ -840,7 +817,7 @@
 			// we have to do it in this way so first we prepare all the elements of the 
 			// index, then we add it to the storage in a way that make it public
 			IndexDefinitionStorage.AddIndex(name, definition);
-
+			
 			workContext.ClearErrorsFor(name);
 			return name;
 		}
@@ -886,18 +863,18 @@
 														  viewGenerator.ReduceDefinition == null
 															? Constants.DocumentIdFieldName
 															: Constants.ReduceKeyFieldName);
-					Func<IndexQueryResult, bool> shouldIncludeInResults =
+					Func<IndexQueryResult, bool> shouldIncludeInResults = 
 						result => docRetriever.ShouldIncludeResultInQuery(result, indexDefinition, fieldsToFetch);
 					var collection = from queryResult in IndexStorage.Query(index, query, shouldIncludeInResults, fieldsToFetch, IndexQueryTriggers)
 									 select docRetriever.RetrieveDocumentForQuery(queryResult, indexDefinition, fieldsToFetch)
 										 into doc
 										 where doc != null
-										 let _ = nonAuthoritativeInformation |= (doc.NonAuthoritativeInformation ?? false)
+										 let _ = nonAuthoritativeInformation |= (doc.NonAuthoritativeInformation  ?? false)
 										 select doc;
 
 					var transformerErrors = new List<string>();
 					IEnumerable<RavenJObject> results;
-					if (query.SkipTransformResults == false &&
+					if (query.SkipTransformResults == false && 
 						query.PageSize > 0 && // maybe they just want the stats?
 						viewGenerator.TransformResultsDefinition != null)
 					{
@@ -1145,7 +1122,7 @@
 			if (name == null)
 				throw new ArgumentNullException("name");
 			name = name.Trim();
-
+			
 			if (Encoding.Unicode.GetByteCount(name) >= 2048)
 				throw new ArgumentException("The key must be a maximum of 2,048 bytes in Unicode, 1,024 characters", "name");
 
@@ -1172,7 +1149,7 @@
 		{
 			if (name == null)
 				throw new ArgumentNullException("name");
-			name = name.Trim();
+			name = name.Trim(); 
 			TransactionalStorage.Batch(actions =>
 			{
 				AssertAttachmentDeleteOperationNotVetoed(name);
@@ -1196,7 +1173,7 @@
 		{
 			if (idPrefix == null)
 				throw new ArgumentNullException("idPrefix");
-			idPrefix = idPrefix.Trim();
+			idPrefix = idPrefix.Trim(); 
 			var list = new RavenJArray();
 			TransactionalStorage.Batch(actions =>
 			{
@@ -1297,7 +1274,9 @@
 
 		public PatchResult ApplyPatch(string docId, Guid? etag, PatchRequest[] patchDoc, TransactionInformation transactionInformation)
 		{
-<<<<<<< HEAD
+			
+			if (docId == null)
+				throw new ArgumentNullException("docId");
 			return ApplyPatchInternal(docId, etag, transactionInformation, jsonDoc =>
 			{
 				return new JsonPatcher(jsonDoc).Apply(patchDoc);
@@ -1309,10 +1288,6 @@
 												Func<RavenJObject, RavenJObject> patcher)
 		{
 			if (docId == null) throw new ArgumentNullException("docId");
-=======
-			if (docId == null)
-				throw new ArgumentNullException("docId");
->>>>>>> d8992206
 			docId = docId.Trim();
 			var result = PatchResult.Patched;
 			bool shouldRetry = false;
@@ -1367,13 +1342,8 @@
 
 			var commandDatas = commands.ToArray();
 			int retries = 128;
-<<<<<<< HEAD
 			var shouldLock = commandDatas.Any(x => (x is PutCommandData || x is PatchCommandData || x is AdvancedPatchCommandData));
 			var shouldRetryIfGotConcurrencyError = commandDatas.All(x => (x is PatchCommandData || x is AdvancedPatchCommandData));
-=======
-			var shouldLock = commandDatas.Any(x => x is PutCommandData || x is PatchCommandData);
-			var shouldRetryIfGotConcurrencyError = commandDatas.All(x => x is PatchCommandData);
->>>>>>> d8992206
 			bool shouldRetry = false;
 			if (shouldLock)
 				Monitor.Enter(putSerialLock);
@@ -1603,7 +1573,7 @@
 				lastReducedEtag = accessor.Staleness.GetMostRecentReducedEtag(indexName);
 				touchCount = accessor.Staleness.GetIndexTouchCount(indexName);
 			});
-
+			
 
 			var indexDefinition = GetIndexDefinition(indexName);
 			if (indexDefinition == null)
