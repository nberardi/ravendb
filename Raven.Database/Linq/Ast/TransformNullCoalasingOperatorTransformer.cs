<<<<<<< HEAD

using ICSharpCode.NRefactory.CSharp;

namespace Raven.Database.Linq.Ast
{
	public class TransformNullCoalasingOperatorTransformer : DepthFirstAstVisitor<object,object>
=======
using ICSharpCode.NRefactory.Ast;
using ICSharpCode.NRefactory.Visitors;

namespace Raven.Database.Linq.Ast
{
	public class TransformNullCoalasingOperatorTransformer : AbstractAstTransformer
>>>>>>> ee002ae4
	{
		/// <summary>
		/// We have to replace code such as:
		///		doc.FirstName ?? ""
		/// Into 
		///		doc.FirstName != null ? doc.FirstName : ""
		/// Because we use DynamicNullObject instead of null, and that preserve the null coallasing semantics.
		/// </summary>
		public override object VisitBinaryOperatorExpression(BinaryOperatorExpression binaryOperatorExpression, object data)
		{
<<<<<<< HEAD
			if(binaryOperatorExpression.Operator==BinaryOperatorType.NullCoalescing)
			{
				var node = new ConditionalExpression(
					new BinaryOperatorExpression(binaryOperatorExpression.Left.Clone(), BinaryOperatorType.InEquality,
					                             new PrimitiveExpression(null, null)),
					binaryOperatorExpression.Left.Clone(),
					binaryOperatorExpression.Right.Clone()
					);
				binaryOperatorExpression.ReplaceWith(node);
=======
			if(binaryOperatorExpression.Op==BinaryOperatorType.NullCoalescing)
			{
				var node = new ConditionalExpression(
					new BinaryOperatorExpression(binaryOperatorExpression.Left, BinaryOperatorType.ReferenceInequality,
					                             new PrimitiveExpression(null, null)),
					binaryOperatorExpression.Left,
					binaryOperatorExpression.Right
					);
				ReplaceCurrentNode(node);
>>>>>>> ee002ae4
				return null;
			}

			return base.VisitBinaryOperatorExpression(binaryOperatorExpression, data);
		}
	}
}<|MERGE_RESOLUTION|>--- conflicted
+++ resolved
@@ -1,18 +1,9 @@
-<<<<<<< HEAD
 
 using ICSharpCode.NRefactory.CSharp;
 
 namespace Raven.Database.Linq.Ast
 {
 	public class TransformNullCoalasingOperatorTransformer : DepthFirstAstVisitor<object,object>
-=======
-using ICSharpCode.NRefactory.Ast;
-using ICSharpCode.NRefactory.Visitors;
-
-namespace Raven.Database.Linq.Ast
-{
-	public class TransformNullCoalasingOperatorTransformer : AbstractAstTransformer
->>>>>>> ee002ae4
 	{
 		/// <summary>
 		/// We have to replace code such as:
@@ -23,7 +14,6 @@
 		/// </summary>
 		public override object VisitBinaryOperatorExpression(BinaryOperatorExpression binaryOperatorExpression, object data)
 		{
-<<<<<<< HEAD
 			if(binaryOperatorExpression.Operator==BinaryOperatorType.NullCoalescing)
 			{
 				var node = new ConditionalExpression(
@@ -33,17 +23,6 @@
 					binaryOperatorExpression.Right.Clone()
 					);
 				binaryOperatorExpression.ReplaceWith(node);
-=======
-			if(binaryOperatorExpression.Op==BinaryOperatorType.NullCoalescing)
-			{
-				var node = new ConditionalExpression(
-					new BinaryOperatorExpression(binaryOperatorExpression.Left, BinaryOperatorType.ReferenceInequality,
-					                             new PrimitiveExpression(null, null)),
-					binaryOperatorExpression.Left,
-					binaryOperatorExpression.Right
-					);
-				ReplaceCurrentNode(node);
->>>>>>> ee002ae4
 				return null;
 			}
 
