--- conflicted
+++ resolved
@@ -102,10 +102,7 @@
 		public IHoldProfilingInformation Owner { get; set; }
 		private string url;
 		private string urlCached;
-<<<<<<< HEAD
 		public bool AvoidCachingRequest { get; set; }
-=======
->>>>>>> d8992206
 
 		public string Url
 		{
