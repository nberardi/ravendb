﻿using System;
using Raven.Abstractions.Indexing;

namespace Raven.Client.Indexes
{
	///<summary>
	/// Create an index that allows to tag entities by their entity name
	///</summary>
	public class RavenDocumentsByEntityName : AbstractIndexCreationTask
	{
		/// <summary>
		/// Return the actual index name
		/// </summary>
		public override string IndexName
		{
			get { return "Raven/DocumentsByEntityName"; }
		}
		
		/// <summary>
		/// Creates the Raven/DocumentsByEntityName index
		/// </summary>
		public override IndexDefinition CreateIndexDefinition()
		{
			return new IndexDefinition
			{
				Map = @"from doc in docs 
let Tag = doc[""@metadata""][""Raven-Entity-Name""]
select new { Tag, LastModified = (DateTime)doc[""@metadata""][""Last-Modified""] };",
				Indexes =
					{
						{"Tag", FieldIndexing.NotAnalyzed},
<<<<<<< HEAD
						{"LastModified", FieldIndexing.NotAnalyzed},
=======
>>>>>>> 6b65248a
					},
				Stores =
					{
						{"Tag", FieldStorage.No},
						{"LastModified", FieldStorage.No}
					}
			};
		}
	}
}<|MERGE_RESOLUTION|>--- conflicted
+++ resolved
@@ -29,10 +29,7 @@
 				Indexes =
 					{
 						{"Tag", FieldIndexing.NotAnalyzed},
-<<<<<<< HEAD
 						{"LastModified", FieldIndexing.NotAnalyzed},
-=======
->>>>>>> 6b65248a
 					},
 				Stores =
 					{
