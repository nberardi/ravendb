//-----------------------------------------------------------------------
// <copyright file="InMemoryDocumentSessionOperations.cs" company="Hibernating Rhinos LTD">
//     Copyright (c) Hibernating Rhinos LTD. All rights reserved.
// </copyright>
//-----------------------------------------------------------------------
using System;
using System.Collections.Generic;
using System.Linq;
using System.Reflection;
#if !SILVERLIGHT
using System.Runtime.CompilerServices;
using System.Transactions;
#endif
using Newtonsoft.Json.Linq;
using Raven.Abstractions.Data;
using Raven.Client.Client;
using Raven.Client.Exceptions;
using Raven.Client.Util;
using Raven.Database;
using Raven.Database.Data;
using Raven.Json.Linq;

#if !NET_3_5
using System.Dynamic;
using Microsoft.CSharp.RuntimeBinder;
using Raven.Database.Linq;
#endif

namespace Raven.Client.Document
{
	/// <summary>
	/// Abstract implementation for in memory session operations
	/// </summary>
	public abstract class InMemoryDocumentSessionOperations : IDisposable
	{
		/// <summary>
		/// The entities waiting to be deleted
		/// </summary>
		protected readonly HashSet<object> deletedEntities = new HashSet<object>();

#if !SILVERLIGHT
		private bool hasEnlisted;
		[ThreadStatic]
		private static Dictionary<string, HashSet<string>> registeredStoresInTransaction;

		private static Dictionary<string, HashSet<string>> RegisteredStoresInTransaction
		{
			get { return (registeredStoresInTransaction ?? (registeredStoresInTransaction = new Dictionary<string, HashSet<string>>())); }
		}
#endif 

		/// <summary>
		/// hold the data required to manage the data for RavenDB's Unit of Work
		/// </summary>
		protected readonly Dictionary<object, DocumentMetadata> entitiesAndMetadata =
			new Dictionary<object, DocumentMetadata>(ObjectReferenceEqualityComparerer<object>.Default);

		/// <summary>
		/// Translate between a key and its associated entity
		/// </summary>
		protected readonly Dictionary<string, object> entitiesByKey = new Dictionary<string, object>(StringComparer.InvariantCultureIgnoreCase);
		/// <summary>
		/// The document store associated with this session
		/// </summary>
		protected DocumentStore documentStore;

		/// <summary>
		/// The query listeners allow to modify queries before it is executed
		/// </summary>
		protected readonly IDocumentQueryListener[] queryListeners;

		/// <summary>
		/// Gets the number of requests for this session
		/// </summary>
		/// <value></value>
		public int NumberOfRequests { get; private set; }

		private readonly IDocumentDeleteListener[] deleteListeners;
		private readonly IDocumentStoreListener[] storeListeners;
	    private IDictionary<object, JObject> cachedJsonDocs;

		/// <summary>
		/// Initializes a new instance of the <see cref="InMemoryDocumentSessionOperations"/> class.
		/// </summary>
		/// <param name="documentStore">The document store.</param>
		/// <param name="storeListeners">The store listeners.</param>
		/// <param name="deleteListeners">The delete listeners.</param>
		protected InMemoryDocumentSessionOperations(
			DocumentStore documentStore, 
			IDocumentQueryListener[] queryListeners,
			IDocumentStoreListener[] storeListeners, 
			IDocumentDeleteListener[] deleteListeners)
		{
			this.documentStore = documentStore;
			this.queryListeners = queryListeners;
			this.deleteListeners = deleteListeners;
			this.storeListeners = storeListeners;
			ResourceManagerId = documentStore.ResourceManagerId;
			UseOptimisticConcurrency = false;
			AllowNonAuthoritiveInformation = true;
			NonAuthoritiveInformationTimeout = TimeSpan.FromSeconds(15);
			MaxNumberOfRequestsPerSession = documentStore.Conventions.MaxNumberOfRequestsPerSession;
		}

		/// <summary>
		/// Gets or sets the timeout to wait for authoritive information if encountered non authoritive document.
		/// </summary>
		/// <value></value>
		public TimeSpan NonAuthoritiveInformationTimeout { get; set; }

		/// <summary>
		/// Gets the store identifier for this session.
		/// The store identifier is the identifier for the particular RavenDB instance.
		/// This is mostly useful when using sharding.
		/// </summary>
		/// <value>The store identifier.</value>
		public string StoreIdentifier
		{
			get { return documentStore.Identifier; }
		}

		/// <summary>
		/// Gets the conventions used by this session
		/// </summary>
		/// <value>The conventions.</value>
		/// <remarks>
		/// This instance is shared among all sessions, changes to the <see cref="DocumentConvention"/> should be done
		/// via the <see cref="IDocumentStore"/> instance, not on a single session.
		/// </remarks>
		public DocumentConvention Conventions
		{
			get { return documentStore.Conventions; }
		}

		/// <summary>
		/// The transaction resource manager identifier
		/// </summary>
		public Guid ResourceManagerId { get; private set; }


		/// <summary>
		/// Gets or sets the max number of requests per session.
		/// If the <see cref="NumberOfRequests"/> rise above <see cref="MaxNumberOfRequestsPerSession"/>, an exception will be thrown.
		/// </summary>
		/// <value>The max number of requests per session.</value>
		public int MaxNumberOfRequestsPerSession { get; set; }

		/// <summary>
		/// Gets or sets a value indicating whether the session should use optimistic concurrency.
		/// When set to <c>true</c>, a check is made so that a change made behind the session back would fail
		/// and raise <see cref="Raven.Http.Exceptions.ConcurrencyException"/>.
		/// </summary>
		/// <value></value>
		public bool UseOptimisticConcurrency { get; set; }
		/// <summary>
		/// Occurs when an entity is stored in the session
		/// </summary>
		public virtual event EntityStored Stored;
		/// <summary>
		/// Occurs when an entity is converted to a document and metadata.
		/// Changes made to the document / metadata instances passed to this event will be persisted.
		/// </summary>
		public virtual event EntityToDocument OnEntityConverted;
		
		/// <summary>
		/// Occurs when a document and metadata are converted to an entity
		/// </summary>
		public event DocumentToEntity OnDocumentConverted;

		/// <summary>
		/// Gets the metadata for the specified entity.
		/// </summary>
		/// <typeparam name="T"></typeparam>
		/// <param name="instance">The instance.</param>
		/// <returns></returns>
		public RavenJObject GetMetadataFor<T>(T instance)
		{
			DocumentMetadata value;
			if (entitiesAndMetadata.TryGetValue(instance, out value) == false)
			{
				string id;
				if(TryGetIdFromInstance(instance, out id)
#if !NET_3_5
					|| (instance is IDynamicMetaObjectProvider && 
					TryGetIdFromDynamic(instance, out id) )
#endif 
					)
				{
					var jsonDocument = GetJsonDocument(id);
					entitiesByKey[id] = instance;
					entitiesAndMetadata[instance] = value = new DocumentMetadata
					{
						ETag = UseOptimisticConcurrency ? (Guid?)Guid.Empty : null,
						Key = id,
						OriginalMetadata = jsonDocument.Metadata,
						Metadata = new RavenJObject(jsonDocument.Metadata),
						OriginalValue = new RavenJObject()
					};
				}
				else
				{
					throw new InvalidOperationException("Could not find the document key for " + instance);
				}
			}
			return value.Metadata;
		}

		/// <summary>
		/// Get the json document by key from the store
		/// </summary>
		protected abstract JsonDocument GetJsonDocument(string documentKey);

		/// <summary>
		/// Returns whatever a document with the specified id is loaded in the 
		/// current session
		/// </summary>
		public bool IsLoaded(string id)
		{
			object existingEntity;
			return entitiesByKey.TryGetValue(id, out existingEntity);
		}

		/// <summary>
		/// Gets the document id.
		/// </summary>
		/// <param name="instance">The instance.</param>
		/// <returns></returns>
		public string GetDocumentId(object instance)
		{
			DocumentMetadata value;
			if (entitiesAndMetadata.TryGetValue(instance, out value) == false)
				return null;
			return value.Key;
		}
		/// <summary>
		/// Gets a value indicating whether any of the entities tracked by the session has changes.
		/// </summary>
		/// <value></value>
		public bool HasChanges
		{
			get 
			{
				return deletedEntities.Count > 0 ||
						entitiesAndMetadata.Where(pair => EntityChanged(pair.Key, pair.Value)).Any();
			}
		}


		/// <summary>
		/// Determines whether the specified entity has changed.
		/// </summary>
		/// <param name="entity">The entity.</param>
		/// <returns>
		/// 	<c>true</c> if the specified entity has changed; otherwise, <c>false</c>.
		/// </returns>
		public bool HasChanged(object entity)
		{
			DocumentMetadata value;
			if (entitiesAndMetadata.TryGetValue(entity, out value) == false)
				return false;
			return EntityChanged(entity, value);
		}

		internal void DecrementRequestCount()
		{
			--NumberOfRequests;
		}

		internal void IncrementRequestCount()
		{
			if (++NumberOfRequests > MaxNumberOfRequestsPerSession)
				throw new InvalidOperationException(
					string.Format(
						@"The maximum number of requests ({0}) allowed for this session has been reached.
Raven limits the number of remote calls that a session is allowed to make as an early warning system. Sessions are expected to be short lived, and 
Raven provides facilities like Load(string[] keys) to load multiple documents at once and batch saves (call SaveChanges() only once).
You can increase the limit by setting DocumentConvention.MaxNumberOfRequestsPerSession or MaxNumberOfRequestsPerSession, but it is
advisable that you'll look into reducing the number of remote calls first, since that will speed up your application signficantly and result in a 
more responsive application.
",
						MaxNumberOfRequestsPerSession));
		}

		/// <summary>
		/// Tracks the entity inside the unit of work
		/// </summary>
		/// <typeparam name="T"></typeparam>
		/// <param name="documentFound">The document found.</param>
		/// <returns></returns>
		protected T TrackEntity<T>(JsonDocument documentFound)
		{
			if (!documentFound.Metadata.ContainsKey("@etag"))
			{
				documentFound.Metadata["@etag"] = documentFound.Etag.ToString();
			}
			if(!documentFound.Metadata.ContainsKey("Last-Modified"))
			{
				documentFound.Metadata["Last-Modified"] = documentFound.LastModified;
			}
			if(documentFound.NonAuthoritiveInformation && AllowNonAuthoritiveInformation == false)
			{
				throw new NonAuthoritiveInformationException("Document " + documentFound.Key +
				" returned Non Authoritive Information (probably modified by a transaction in progress) and AllowNonAuthoritiveInformation  is set to false");
			}
			return TrackEntity<T>(documentFound.Key, documentFound.DataAsJson, documentFound.Metadata);
		}

		/// <summary>
		/// Tracks the entity.
		/// </summary>
		/// <typeparam name="T"></typeparam>
		/// <param name="key">The key.</param>
		/// <param name="document">The document.</param>
		/// <param name="metadata">The metadata.</param>
		/// <returns></returns>
		public T TrackEntity<T>(string key, RavenJObject document, RavenJObject metadata)
		{
			object entity;
			if (entitiesByKey.TryGetValue(key, out entity) == false)
			{
				entity = ConvertToEntity<T>(key, document, metadata);
			}
			else
			{
				// the local instnace may have been changed, we adhere to the current Unit of Work
				// instance, and return that, ignoring anything new.
				return (T) entity;
			}
			var etag = metadata.Value<string>("@etag");
			document.Remove("@metadata");
			if(metadata.Value<bool>("Non-Authoritive-Information") && 
				AllowNonAuthoritiveInformation == false)
			{
				throw new NonAuthoritiveInformationException("Document " + key +
					" returned Non Authoritive Information (probably modified by a transaction in progress) and AllowNonAuthoritiveInformation  is set to false");
			}
			entitiesAndMetadata[entity] = new DocumentMetadata
			{
				OriginalValue = document,
				Metadata = metadata,
				OriginalMetadata = new RavenJObject(metadata),
				ETag = new Guid(etag),
				Key = key
			};
			entitiesByKey[key] = entity;
			return (T) entity;
		}

		/// <summary>
		/// Gets or sets a value indicating whether non authoritive information is allowed.
		/// Non authoritive information is document that has been modified by a transaction that hasn't been committed.
		/// The server provides the latest committed version, but it is known that attempting to write to a non authoritive document
		/// will fail, because it is already modified.
		/// If set to <c>false</c>, the session will wait <see cref="NonAuthoritiveInformationTimeout"/> for the transaction to commit to get an
		/// authoritive information. If the wait is longer than <see cref="NonAuthoritiveInformationTimeout"/>, <see cref="NonAuthoritiveInformationException"/> is thrown.
		/// </summary>
		/// <value>
		/// 	<c>true</c> if non authoritive information is allowed; otherwise, <c>false</c>.
		/// </value>
		public bool AllowNonAuthoritiveInformation { get; set; }

		/// <summary>
		/// Marks the specified entity for deletion. The entity will be deleted when SaveChanges is called.
		/// </summary>
		/// <typeparam name="T"></typeparam>
		/// <param name="entity">The entity.</param>
		public void Delete<T>(T entity)
		{
			if(entitiesAndMetadata.ContainsKey(entity)==false)
				throw new InvalidOperationException(entity+" is not associated with the session, cannot delete unknown entity instance");
			deletedEntities.Add(entity);
		}

		/// <summary>
		/// Converts the json document to an entity.
		/// </summary>
		/// <typeparam name="T"></typeparam>
		/// <param name="id">The id.</param>
		/// <param name="documentFound">The document found.</param>
		/// <param name="metadata">The metadata.</param>
		/// <returns></returns>
		protected object ConvertToEntity<T>(string id, RavenJObject documentFound, RavenJObject metadata)
		{
			if(typeof(T) == typeof(RavenJObject))
				return (T) (object) documentFound;

			var entity = default(T);
			EnsureNotReadVetoed(metadata);
			var documentType = Conventions.GetClrType(id, documentFound, metadata);
			if (documentType != null)
			{
				var type = Type.GetType(documentType);
				if (type != null)
					entity = (T) documentFound.Deserialize(type, Conventions);
			}
			if (Equals(entity, default(T)))
			{
				entity = documentFound.Deserialize<T>(Conventions);
#if !NET_3_5
				var document = entity as RavenJObject;
				if (document != null)
				{
					entity = (T)(object)(new DynamicJsonObject(document));
				}
#endif
			}
			TrySetIdentity(entity, id);
			var documentToEntity = OnDocumentConverted;
			if (documentToEntity != null)
				documentToEntity(entity, documentFound, metadata);
			return entity;
		}

		/// <summary>
		/// Tries to set the identity property
		/// </summary>
		/// <typeparam name="T"></typeparam>
		/// <param name="entity">The entity.</param>
		/// <param name="id">The id.</param>
		protected internal void TrySetIdentity<T>(T entity, string id)
		{
			var entityType = entity.GetType();
			var identityProperty = documentStore.Conventions.GetIdentityProperty(entityType);
			if (identityProperty == null) 
				return;

			if (identityProperty.CanWrite)
			{
				SetPropertyOrField(identityProperty.PropertyType, val => identityProperty.SetValue(entity, val, null), id);
			}
			else 
			{
				const BindingFlags privateInstanceField = BindingFlags.Instance|BindingFlags.NonPublic;
				var fieldInfo = entityType.GetField("<" + identityProperty.Name + ">i__Field", privateInstanceField) ??
								entityType.GetField("<" + identityProperty.Name + ">k__BackingField", privateInstanceField);

				if (fieldInfo == null)
					return;

				SetPropertyOrField(identityProperty.PropertyType, val => fieldInfo.SetValue(entity, val), id);
			}
		}

		private void SetPropertyOrField(Type propertyOrFieldType, Action<object> setIdenitifer, string id)
		{
			if (propertyOrFieldType == typeof (string))
			{
				setIdenitifer(id);
			}
			else // need converting
			{
				var converter =
					Conventions.IdentityTypeConvertors.FirstOrDefault(x => x.CanConvertFrom(propertyOrFieldType));
				if (converter == null)
					throw new ArgumentException("Could not convert identity to type " + propertyOrFieldType +
					                            " because there is not matching type converter registered in the conventions' IdentityTypeConvertors");

				setIdenitifer(converter.ConvertTo(id));
			}
		}

		private static void EnsureNotReadVetoed(RavenJObject metadata)
		{
			var readVeto = metadata["Raven-Read-Veto"] as RavenJObject;
			if (readVeto == null)
				return;

			var s = readVeto.Value<string>("Reason");
			throw new ReadVetoException(
				"Document could not be read because of a read veto."+Environment.NewLine +
				"The read was vetoed by: " + readVeto.Value<string>("Trigger") + Environment.NewLine + 
				"Veto reason: " + s
				);
		}

		/// <summary>
		/// Stores the specified entity in the session. The entity will be saved when SaveChanges is called.
		/// </summary>
		/// <param name="entity">The entity.</param>
		public void Store(object entity)
		{
			if (null == entity)
				throw new ArgumentNullException("entity");
			
			string id = null;
#if !NET_3_5
			if (entity is IDynamicMetaObjectProvider)
			{
				if(TryGetIdFromDynamic(entity,out id) == false)
				{
					id = Conventions.DocumentKeyGenerator(entity);

					if (id != null)
					{
						// Store it back into the Id field so the client has access to to it                    
						((dynamic) entity).Id = id;
					}
				}
			}
			else
#endif
			{
				id = GetOrGenerateDocumentKey(entity);

				TrySetIdentity(entity, id);
			}

			// we make the check here even if we just generated the key
			// users can override the key generation behavior, and we need
			// to detect if they generate duplicates.
			if (id != null &&
				id.EndsWith("/") == false // not a prefix id
					&& entitiesByKey.ContainsKey(id))
			{
				if (ReferenceEquals(entitiesByKey[id], entity))
					return; // calling Store twice on the same reference is a no-op
				throw new NonUniqueObjectException("Attempted to associated a different object with id '" + id + "'.");
			}

			var tag = documentStore.Conventions.GetTypeTagName(entity.GetType());
			var metadata = new RavenJObject();
			if(tag != null)
				metadata.Add(Constants.RavenEntityName, tag);
			entitiesAndMetadata.Add(entity, new DocumentMetadata
			{
				Key = id,
				Metadata = metadata,
				OriginalMetadata = new RavenJObject(),
				ETag = UseOptimisticConcurrency ? (Guid?)Guid.Empty : null,
				OriginalValue = new RavenJObject()
			});
			if (id != null)
				entitiesByKey[id] = entity;
		}

		/// <summary>
		/// Tries to get the identity.
		/// </summary>
		/// <param name="entity">The entity.</param>
		/// <returns></returns>
		protected string GetOrGenerateDocumentKey(object entity)
		{
			string id;
			TryGetIdFromInstance(entity, out id);

			if (id == null)
			{
				// Generate the key up front
				id = Conventions.GenerateDocumentKey(entity);

			}

			if(id != null && id.StartsWith("/"))
				throw new InvalidOperationException("Cannot use value '"+id+"' as a document id because it begins with a '/'");
			return id;
		}

		/// <summary>
		/// Attempts to get the document key from an instance 
		/// </summary>
		protected bool TryGetIdFromInstance(object entity, out string id)
		{
			var identityProperty = GetIdentityProperty(entity.GetType());
			if (identityProperty != null)
			{
				var value = identityProperty.GetValue(entity, new object[0]);
				id = value as string;
				if(id == null && value != null) // need convertion
				{
					var converter = Conventions.IdentityTypeConvertors.FirstOrDefault(x => x.CanConvertFrom(value.GetType()));
					if(converter == null)
						throw new ArgumentException("Cannot use type " + value.GetType() + " as an identity without having a type converter registered for it in the conventions' IdentityTypeConvertors");
					id = converter.ConvertFrom(value);
				}
				return true;
			}
			id = null;
			return false;
		}

#if !NET_3_5
		private static bool TryGetIdFromDynamic(dynamic entity, out string id)
		{
			try
			{
				id = entity.Id;
				return true;
			}
			catch (RuntimeBinderException)
			{
				id = null;
				return false;
			}
		}
#endif

		/// <summary>
		/// Creates the put entity command.
		/// </summary>
		/// <param name="entity">The entity.</param>
		/// <param name="documentMetadata">The document metadata.</param>
		/// <returns></returns>
		protected ICommandData CreatePutEntityCommand(object entity, DocumentMetadata documentMetadata)
		{
			var json = ConvertEntityToJson(entity, documentMetadata.Metadata);

			var etag = UseOptimisticConcurrency ? documentMetadata.ETag : null;

			return new PutCommandData
			{
				Document = json,
				Etag = etag,
				Key = documentMetadata.Key,
				Metadata = documentMetadata.Metadata,
			};
		}

		private PropertyInfo GetIdentityProperty(Type entityType)
		{
			return documentStore.Conventions.GetIdentityProperty(entityType);
		}

		/// <summary>
		/// Updates the batch results.
		/// </summary>
		/// <param name="batchResults">The batch results.</param>
		/// <param name="entities">The entities.</param>
		protected void UpdateBatchResults(IList<BatchResult> batchResults, IList<object> entities)
		{
			var stored = Stored;
			for (var i = 0; i < batchResults.Count; i++)
			{
				var batchResult = batchResults[i];
				if (batchResult.Method != "PUT")
					continue;

				var entity = entities[i];
				DocumentMetadata documentMetadata;
				if (entitiesAndMetadata.TryGetValue(entity, out documentMetadata) == false)
					continue;

				batchResult.Metadata["@etag"] = new RavenJValue(batchResult.Etag.ToString());
				entitiesByKey[batchResult.Key] = entity;
				documentMetadata.ETag = batchResult.Etag;
				documentMetadata.Key = batchResult.Key;
				documentMetadata.OriginalMetadata = new RavenJObject(batchResult.Metadata);
				documentMetadata.Metadata = batchResult.Metadata;
				documentMetadata.OriginalValue = ConvertEntityToJson(entity, documentMetadata.Metadata);

				TrySetIdentity(entity, batchResult.Key);

				if (stored != null)
					stored(entity);

				foreach (var documentStoreListener in storeListeners)
				{
					documentStoreListener.AfterStore(batchResult.Key, entity, batchResult.Metadata);
				}
			}
		}

		/// <summary>
		/// Prepares for save changes.
		/// </summary>
		/// <returns></returns>
		protected SaveChangesData PrepareForSaveChanges()
		{
            cachedJsonDocs.Clear();
			var result = new SaveChangesData
			{
				Entities = new List<object>(),
				Commands = new List<ICommandData>()
			};
			TryEnlistInAmbientTransaction();
			DocumentMetadata value = null;
			foreach (var key in (from deletedEntity in deletedEntities
								 where entitiesAndMetadata.TryGetValue(deletedEntity, out value)
								 select value.Key))
			{
				Guid? etag = null;
				object existingEntity;
				DocumentMetadata metadata = null;
				if (entitiesByKey.TryGetValue(key, out existingEntity))
				{
					if (entitiesAndMetadata.TryGetValue(existingEntity, out metadata))
						etag = metadata.ETag;
					entitiesAndMetadata.Remove(existingEntity);
					entitiesByKey.Remove(key);
				}

				etag = UseOptimisticConcurrency ? etag : null;
				result.Entities.Add(existingEntity);

				foreach (var deleteListener in deleteListeners)
				{
					deleteListener.BeforeDelete(key, existingEntity, metadata != null ? metadata.Metadata : null);
				}

				result.Commands.Add(new DeleteCommandData
				{
					Etag = etag,
					Key = key,
				});
			}
			deletedEntities.Clear();
			foreach (var entity in entitiesAndMetadata.Where(pair => EntityChanged(pair.Key, pair.Value)))
			{
				foreach (var documentStoreListener in storeListeners)
				{
					documentStoreListener.BeforeStore(entity.Value.Key, entity.Key, entity.Value.Metadata);
				}
				result.Entities.Add(entity.Key);
				if (entity.Value.Key != null)
					entitiesByKey.Remove(entity.Value.Key);
				result.Commands.Add(CreatePutEntityCommand(entity.Key, entity.Value));
			}

			return result;
		}

		private void TryEnlistInAmbientTransaction()
		{
#if !SILVERLIGHT
			if (hasEnlisted || Transaction.Current == null) 
				return;

			HashSet<string> registered;
			var localIdentifier = Transaction.Current.TransactionInformation.LocalIdentifier;
			if(RegisteredStoresInTransaction.TryGetValue(localIdentifier, out registered) == false)
			{
				RegisteredStoresInTransaction[localIdentifier] =
					registered = new HashSet<string>();
			}

			if (registered.Add(StoreIdentifier))
			{
				var transactionalSession = (ITransactionalDocumentSession) this;
				if (documentStore.DatabaseCommands.SupportsPromotableTransactions == false)
				{
					Transaction.Current.EnlistDurable(
						ResourceManagerId,
						new RavenClientEnlistment(transactionalSession, () => RegisteredStoresInTransaction.Remove(localIdentifier)),
						EnlistmentOptions.None);
				}
				else
				{
					var promotableSinglePhaseNotification = new PromotableRavenClientEnlistment(transactionalSession,
					                                                                            () =>
					                                                                            RegisteredStoresInTransaction.
					                                                                            	Remove(localIdentifier));
					var registeredSinglePhaseNotification =
						Transaction.Current.EnlistPromotableSinglePhase(promotableSinglePhaseNotification);

					if(registeredSinglePhaseNotification == false)
					{
						Transaction.Current.EnlistDurable(
							ResourceManagerId,
							new RavenClientEnlistment(transactionalSession, () => RegisteredStoresInTransaction.Remove(localIdentifier)),
							EnlistmentOptions.None);
					}
				}
			}
			hasEnlisted = true;
#endif
		}

		/// <summary>
		/// Determines if the entity have changed.
		/// </summary>
		/// <param name="entity">The entity.</param>
		/// <param name="documentMetadata">The document metadata.</param>
		/// <returns></returns>
		protected bool EntityChanged(object entity, DocumentMetadata documentMetadata)
		{
			if (documentMetadata == null)
				return true; 
			var newObj = ConvertEntityToJson(entity, documentMetadata.Metadata);
			var equalityComparer = new RavenJTokenEqualityComparer();
			return equalityComparer.Equals(newObj, documentMetadata.OriginalValue) == false ||
				equalityComparer.Equals(documentMetadata.Metadata, documentMetadata.OriginalMetadata) == false;
		}

		private RavenJObject ConvertEntityToJson(object entity, RavenJObject metadata)
		{
			var entityType = entity.GetType();
			var identityProperty = documentStore.Conventions.GetIdentityProperty(entityType);

			var objectAsJson = GetObjectAsJson(entity);
			if (identityProperty != null)
			{
				objectAsJson.Remove(identityProperty.Name);
			}
#if !SILVERLIGHT
			metadata[Raven.Abstractions.Data.Constants.RavenClrType] =  RavenJToken.FromObject(ReflectionUtil.GetFullNameWithoutVersionInformation(entityType));
#else
			metadata[Raven.Abstractions.Data.Constants.RavenClrType] =  RavenJToken.FromObject(entityType.AssemblyQualifiedName);
#endif
			var entityConverted = OnEntityConverted;
			if (entityConverted != null)
				entityConverted(entity, objectAsJson, metadata);

			return objectAsJson;
		}

		private RavenJObject GetObjectAsJson(object entity)
		{
			var jObject = entity as RavenJObject;
			if (jObject != null)
				return jObject;
<<<<<<< HEAD
			return RavenJObject.FromObject(entity, Conventions.CreateSerializer());
=======

            if (cachedJsonDocs != null && cachedJsonDocs.TryGetValue(entity, out jObject))
                return jObject;
            
            jObject = JObject.FromObject(entity, Conventions.CreateSerializer());
			if (cachedJsonDocs != null)
				cachedJsonDocs[entity] = jObject;
		    return jObject;
>>>>>>> b67821c1
		}


		/// <summary>
		/// All calls to convert an entity to a json object would be cache
		/// This is used inside the SaveChanges() action, where we need to access the entities json
		/// in several disparate places.
		/// 
		/// Note: This assumes that no modifications can happen during the SaveChanges. This is naturally true
		/// Note: for SaveChanges (and multi threaded access will cause undefined behavior anyway).
		/// Note: For SaveChangesAsync, the same holds true as well.
		/// </summary>
		protected IDisposable EntitiesToJsonCachingScope()
		{
			cachedJsonDocs = new Dictionary<object, JObject>();

			return new DisposableAction(() => cachedJsonDocs = null);
		}


		/// <summary>
		/// Evicts the specified entity from the session.
		/// Remove the entity from the delete queue and stops tracking changes for this entity.
		/// </summary>
		/// <typeparam name="T"></typeparam>
		/// <param name="entity">The entity.</param>
		public void Evict<T>(T entity)
		{
			DocumentMetadata value;
			if (entitiesAndMetadata.TryGetValue(entity, out value))
			{
				entitiesAndMetadata.Remove(entity);
				entitiesByKey.Remove(value.Key);
			}
			deletedEntities.Remove(entity);
		}

		/// <summary>
		/// Clears this instance.
		/// Remove all entities from the delete queue and stops tracking changes for all entities.
		/// </summary>
		public void Clear()
		{
			entitiesAndMetadata.Clear();
			deletedEntities.Clear();
			entitiesByKey.Clear();
		}

		/// <summary>
		/// Performs application-defined tasks associated with freeing, releasing, or resetting unmanaged resources.
		/// </summary>
		public virtual void Dispose()
		{
			
		}

		/// <summary>
		/// Commits the specified tx id.
		/// </summary>
		/// <param name="txId">The tx id.</param>
		public abstract void Commit(Guid txId);
		/// <summary>
		/// Rollbacks the specified tx id.
		/// </summary>
		/// <param name="txId">The tx id.</param>
		public abstract void Rollback(Guid txId);
		/// <summary>
		/// Promotes the transaction.
		/// </summary>
		/// <param name="fromTxId">From tx id.</param>
		/// <returns></returns>
		public abstract byte[] PromoteTransaction(Guid fromTxId);

#if !SILVERLIGHT
		/// <summary>
		/// Clears the enlistment.
		/// </summary>
		protected void ClearEnlistment()
		{
			hasEnlisted = false;
		}
#endif 
		/// <summary>
		/// Metadata held about an entity by the session
		/// </summary>
		public class DocumentMetadata
		{
			/// <summary>
			/// Gets or sets the original value.
			/// </summary>
			/// <value>The original value.</value>
			public RavenJObject OriginalValue { get; set; }
			/// <summary>
			/// Gets or sets the metadata.
			/// </summary>
			/// <value>The metadata.</value>
			public RavenJObject Metadata { get; set; }
			/// <summary>
			/// Gets or sets the ETag.
			/// </summary>
			/// <value>The ETag.</value>
			public Guid? ETag { get; set; }
			/// <summary>
			/// Gets or sets the key.
			/// </summary>
			/// <value>The key.</value>
			public string Key { get; set; }
			/// <summary>
			/// Gets or sets the original metadata.
			/// </summary>
			/// <value>The original metadata.</value>
			public RavenJObject OriginalMetadata { get; set; }
		}

		/// <summary>
		/// Data for a batch command to the server
		/// </summary>
		public class SaveChangesData
		{
			/// <summary>
			/// Gets or sets the commands.
			/// </summary>
			/// <value>The commands.</value>
			public IList<ICommandData> Commands { get; set; }
			/// <summary>
			/// Gets or sets the entities.
			/// </summary>
			/// <value>The entities.</value>
			public IList<object> Entities { get; set; }
		}
	}
}
<|MERGE_RESOLUTION|>--- conflicted
+++ resolved
@@ -1,953 +1,949 @@
-//-----------------------------------------------------------------------
-// <copyright file="InMemoryDocumentSessionOperations.cs" company="Hibernating Rhinos LTD">
-//     Copyright (c) Hibernating Rhinos LTD. All rights reserved.
-// </copyright>
-//-----------------------------------------------------------------------
-using System;
-using System.Collections.Generic;
-using System.Linq;
-using System.Reflection;
-#if !SILVERLIGHT
-using System.Runtime.CompilerServices;
-using System.Transactions;
-#endif
-using Newtonsoft.Json.Linq;
-using Raven.Abstractions.Data;
-using Raven.Client.Client;
-using Raven.Client.Exceptions;
-using Raven.Client.Util;
-using Raven.Database;
-using Raven.Database.Data;
-using Raven.Json.Linq;
-
-#if !NET_3_5
-using System.Dynamic;
-using Microsoft.CSharp.RuntimeBinder;
-using Raven.Database.Linq;
-#endif
-
-namespace Raven.Client.Document
-{
-	/// <summary>
-	/// Abstract implementation for in memory session operations
-	/// </summary>
-	public abstract class InMemoryDocumentSessionOperations : IDisposable
-	{
-		/// <summary>
-		/// The entities waiting to be deleted
-		/// </summary>
-		protected readonly HashSet<object> deletedEntities = new HashSet<object>();
-
-#if !SILVERLIGHT
-		private bool hasEnlisted;
-		[ThreadStatic]
-		private static Dictionary<string, HashSet<string>> registeredStoresInTransaction;
-
-		private static Dictionary<string, HashSet<string>> RegisteredStoresInTransaction
-		{
-			get { return (registeredStoresInTransaction ?? (registeredStoresInTransaction = new Dictionary<string, HashSet<string>>())); }
-		}
-#endif 
-
-		/// <summary>
-		/// hold the data required to manage the data for RavenDB's Unit of Work
-		/// </summary>
-		protected readonly Dictionary<object, DocumentMetadata> entitiesAndMetadata =
-			new Dictionary<object, DocumentMetadata>(ObjectReferenceEqualityComparerer<object>.Default);
-
-		/// <summary>
-		/// Translate between a key and its associated entity
-		/// </summary>
-		protected readonly Dictionary<string, object> entitiesByKey = new Dictionary<string, object>(StringComparer.InvariantCultureIgnoreCase);
-		/// <summary>
-		/// The document store associated with this session
-		/// </summary>
-		protected DocumentStore documentStore;
-
-		/// <summary>
-		/// The query listeners allow to modify queries before it is executed
-		/// </summary>
-		protected readonly IDocumentQueryListener[] queryListeners;
-
-		/// <summary>
-		/// Gets the number of requests for this session
-		/// </summary>
-		/// <value></value>
-		public int NumberOfRequests { get; private set; }
-
-		private readonly IDocumentDeleteListener[] deleteListeners;
-		private readonly IDocumentStoreListener[] storeListeners;
-	    private IDictionary<object, JObject> cachedJsonDocs;
-
-		/// <summary>
-		/// Initializes a new instance of the <see cref="InMemoryDocumentSessionOperations"/> class.
-		/// </summary>
-		/// <param name="documentStore">The document store.</param>
-		/// <param name="storeListeners">The store listeners.</param>
-		/// <param name="deleteListeners">The delete listeners.</param>
-		protected InMemoryDocumentSessionOperations(
-			DocumentStore documentStore, 
-			IDocumentQueryListener[] queryListeners,
-			IDocumentStoreListener[] storeListeners, 
-			IDocumentDeleteListener[] deleteListeners)
-		{
-			this.documentStore = documentStore;
-			this.queryListeners = queryListeners;
-			this.deleteListeners = deleteListeners;
-			this.storeListeners = storeListeners;
-			ResourceManagerId = documentStore.ResourceManagerId;
-			UseOptimisticConcurrency = false;
-			AllowNonAuthoritiveInformation = true;
-			NonAuthoritiveInformationTimeout = TimeSpan.FromSeconds(15);
-			MaxNumberOfRequestsPerSession = documentStore.Conventions.MaxNumberOfRequestsPerSession;
-		}
-
-		/// <summary>
-		/// Gets or sets the timeout to wait for authoritive information if encountered non authoritive document.
-		/// </summary>
-		/// <value></value>
-		public TimeSpan NonAuthoritiveInformationTimeout { get; set; }
-
-		/// <summary>
-		/// Gets the store identifier for this session.
-		/// The store identifier is the identifier for the particular RavenDB instance.
-		/// This is mostly useful when using sharding.
-		/// </summary>
-		/// <value>The store identifier.</value>
-		public string StoreIdentifier
-		{
-			get { return documentStore.Identifier; }
-		}
-
-		/// <summary>
-		/// Gets the conventions used by this session
-		/// </summary>
-		/// <value>The conventions.</value>
-		/// <remarks>
-		/// This instance is shared among all sessions, changes to the <see cref="DocumentConvention"/> should be done
-		/// via the <see cref="IDocumentStore"/> instance, not on a single session.
-		/// </remarks>
-		public DocumentConvention Conventions
-		{
-			get { return documentStore.Conventions; }
-		}
-
-		/// <summary>
-		/// The transaction resource manager identifier
-		/// </summary>
-		public Guid ResourceManagerId { get; private set; }
-
-
-		/// <summary>
-		/// Gets or sets the max number of requests per session.
-		/// If the <see cref="NumberOfRequests"/> rise above <see cref="MaxNumberOfRequestsPerSession"/>, an exception will be thrown.
-		/// </summary>
-		/// <value>The max number of requests per session.</value>
-		public int MaxNumberOfRequestsPerSession { get; set; }
-
-		/// <summary>
-		/// Gets or sets a value indicating whether the session should use optimistic concurrency.
-		/// When set to <c>true</c>, a check is made so that a change made behind the session back would fail
-		/// and raise <see cref="Raven.Http.Exceptions.ConcurrencyException"/>.
-		/// </summary>
-		/// <value></value>
-		public bool UseOptimisticConcurrency { get; set; }
-		/// <summary>
-		/// Occurs when an entity is stored in the session
-		/// </summary>
-		public virtual event EntityStored Stored;
-		/// <summary>
-		/// Occurs when an entity is converted to a document and metadata.
-		/// Changes made to the document / metadata instances passed to this event will be persisted.
-		/// </summary>
-		public virtual event EntityToDocument OnEntityConverted;
-		
-		/// <summary>
-		/// Occurs when a document and metadata are converted to an entity
-		/// </summary>
-		public event DocumentToEntity OnDocumentConverted;
-
-		/// <summary>
-		/// Gets the metadata for the specified entity.
-		/// </summary>
-		/// <typeparam name="T"></typeparam>
-		/// <param name="instance">The instance.</param>
-		/// <returns></returns>
-		public RavenJObject GetMetadataFor<T>(T instance)
-		{
-			DocumentMetadata value;
-			if (entitiesAndMetadata.TryGetValue(instance, out value) == false)
-			{
-				string id;
-				if(TryGetIdFromInstance(instance, out id)
-#if !NET_3_5
-					|| (instance is IDynamicMetaObjectProvider && 
-					TryGetIdFromDynamic(instance, out id) )
-#endif 
-					)
-				{
-					var jsonDocument = GetJsonDocument(id);
-					entitiesByKey[id] = instance;
-					entitiesAndMetadata[instance] = value = new DocumentMetadata
-					{
-						ETag = UseOptimisticConcurrency ? (Guid?)Guid.Empty : null,
-						Key = id,
-						OriginalMetadata = jsonDocument.Metadata,
-						Metadata = new RavenJObject(jsonDocument.Metadata),
-						OriginalValue = new RavenJObject()
-					};
-				}
-				else
-				{
-					throw new InvalidOperationException("Could not find the document key for " + instance);
-				}
-			}
-			return value.Metadata;
-		}
-
-		/// <summary>
-		/// Get the json document by key from the store
-		/// </summary>
-		protected abstract JsonDocument GetJsonDocument(string documentKey);
-
-		/// <summary>
-		/// Returns whatever a document with the specified id is loaded in the 
-		/// current session
-		/// </summary>
-		public bool IsLoaded(string id)
-		{
-			object existingEntity;
-			return entitiesByKey.TryGetValue(id, out existingEntity);
-		}
-
-		/// <summary>
-		/// Gets the document id.
-		/// </summary>
-		/// <param name="instance">The instance.</param>
-		/// <returns></returns>
-		public string GetDocumentId(object instance)
-		{
-			DocumentMetadata value;
-			if (entitiesAndMetadata.TryGetValue(instance, out value) == false)
-				return null;
-			return value.Key;
-		}
-		/// <summary>
-		/// Gets a value indicating whether any of the entities tracked by the session has changes.
-		/// </summary>
-		/// <value></value>
-		public bool HasChanges
-		{
-			get 
-			{
-				return deletedEntities.Count > 0 ||
-						entitiesAndMetadata.Where(pair => EntityChanged(pair.Key, pair.Value)).Any();
-			}
-		}
-
-
-		/// <summary>
-		/// Determines whether the specified entity has changed.
-		/// </summary>
-		/// <param name="entity">The entity.</param>
-		/// <returns>
-		/// 	<c>true</c> if the specified entity has changed; otherwise, <c>false</c>.
-		/// </returns>
-		public bool HasChanged(object entity)
-		{
-			DocumentMetadata value;
-			if (entitiesAndMetadata.TryGetValue(entity, out value) == false)
-				return false;
-			return EntityChanged(entity, value);
-		}
-
-		internal void DecrementRequestCount()
-		{
-			--NumberOfRequests;
-		}
-
-		internal void IncrementRequestCount()
-		{
-			if (++NumberOfRequests > MaxNumberOfRequestsPerSession)
-				throw new InvalidOperationException(
-					string.Format(
-						@"The maximum number of requests ({0}) allowed for this session has been reached.
-Raven limits the number of remote calls that a session is allowed to make as an early warning system. Sessions are expected to be short lived, and 
-Raven provides facilities like Load(string[] keys) to load multiple documents at once and batch saves (call SaveChanges() only once).
-You can increase the limit by setting DocumentConvention.MaxNumberOfRequestsPerSession or MaxNumberOfRequestsPerSession, but it is
-advisable that you'll look into reducing the number of remote calls first, since that will speed up your application signficantly and result in a 
-more responsive application.
-",
-						MaxNumberOfRequestsPerSession));
-		}
-
-		/// <summary>
-		/// Tracks the entity inside the unit of work
-		/// </summary>
-		/// <typeparam name="T"></typeparam>
-		/// <param name="documentFound">The document found.</param>
-		/// <returns></returns>
-		protected T TrackEntity<T>(JsonDocument documentFound)
-		{
-			if (!documentFound.Metadata.ContainsKey("@etag"))
-			{
-				documentFound.Metadata["@etag"] = documentFound.Etag.ToString();
-			}
-			if(!documentFound.Metadata.ContainsKey("Last-Modified"))
-			{
-				documentFound.Metadata["Last-Modified"] = documentFound.LastModified;
-			}
-			if(documentFound.NonAuthoritiveInformation && AllowNonAuthoritiveInformation == false)
-			{
-				throw new NonAuthoritiveInformationException("Document " + documentFound.Key +
-				" returned Non Authoritive Information (probably modified by a transaction in progress) and AllowNonAuthoritiveInformation  is set to false");
-			}
-			return TrackEntity<T>(documentFound.Key, documentFound.DataAsJson, documentFound.Metadata);
-		}
-
-		/// <summary>
-		/// Tracks the entity.
-		/// </summary>
-		/// <typeparam name="T"></typeparam>
-		/// <param name="key">The key.</param>
-		/// <param name="document">The document.</param>
-		/// <param name="metadata">The metadata.</param>
-		/// <returns></returns>
-		public T TrackEntity<T>(string key, RavenJObject document, RavenJObject metadata)
-		{
-			object entity;
-			if (entitiesByKey.TryGetValue(key, out entity) == false)
-			{
-				entity = ConvertToEntity<T>(key, document, metadata);
-			}
-			else
-			{
-				// the local instnace may have been changed, we adhere to the current Unit of Work
-				// instance, and return that, ignoring anything new.
-				return (T) entity;
-			}
-			var etag = metadata.Value<string>("@etag");
-			document.Remove("@metadata");
-			if(metadata.Value<bool>("Non-Authoritive-Information") && 
-				AllowNonAuthoritiveInformation == false)
-			{
-				throw new NonAuthoritiveInformationException("Document " + key +
-					" returned Non Authoritive Information (probably modified by a transaction in progress) and AllowNonAuthoritiveInformation  is set to false");
-			}
-			entitiesAndMetadata[entity] = new DocumentMetadata
-			{
-				OriginalValue = document,
-				Metadata = metadata,
-				OriginalMetadata = new RavenJObject(metadata),
-				ETag = new Guid(etag),
-				Key = key
-			};
-			entitiesByKey[key] = entity;
-			return (T) entity;
-		}
-
-		/// <summary>
-		/// Gets or sets a value indicating whether non authoritive information is allowed.
-		/// Non authoritive information is document that has been modified by a transaction that hasn't been committed.
-		/// The server provides the latest committed version, but it is known that attempting to write to a non authoritive document
-		/// will fail, because it is already modified.
-		/// If set to <c>false</c>, the session will wait <see cref="NonAuthoritiveInformationTimeout"/> for the transaction to commit to get an
-		/// authoritive information. If the wait is longer than <see cref="NonAuthoritiveInformationTimeout"/>, <see cref="NonAuthoritiveInformationException"/> is thrown.
-		/// </summary>
-		/// <value>
-		/// 	<c>true</c> if non authoritive information is allowed; otherwise, <c>false</c>.
-		/// </value>
-		public bool AllowNonAuthoritiveInformation { get; set; }
-
-		/// <summary>
-		/// Marks the specified entity for deletion. The entity will be deleted when SaveChanges is called.
-		/// </summary>
-		/// <typeparam name="T"></typeparam>
-		/// <param name="entity">The entity.</param>
-		public void Delete<T>(T entity)
-		{
-			if(entitiesAndMetadata.ContainsKey(entity)==false)
-				throw new InvalidOperationException(entity+" is not associated with the session, cannot delete unknown entity instance");
-			deletedEntities.Add(entity);
-		}
-
-		/// <summary>
-		/// Converts the json document to an entity.
-		/// </summary>
-		/// <typeparam name="T"></typeparam>
-		/// <param name="id">The id.</param>
-		/// <param name="documentFound">The document found.</param>
-		/// <param name="metadata">The metadata.</param>
-		/// <returns></returns>
-		protected object ConvertToEntity<T>(string id, RavenJObject documentFound, RavenJObject metadata)
-		{
-			if(typeof(T) == typeof(RavenJObject))
-				return (T) (object) documentFound;
-
-			var entity = default(T);
-			EnsureNotReadVetoed(metadata);
-			var documentType = Conventions.GetClrType(id, documentFound, metadata);
-			if (documentType != null)
-			{
-				var type = Type.GetType(documentType);
-				if (type != null)
-					entity = (T) documentFound.Deserialize(type, Conventions);
-			}
-			if (Equals(entity, default(T)))
-			{
-				entity = documentFound.Deserialize<T>(Conventions);
-#if !NET_3_5
-				var document = entity as RavenJObject;
-				if (document != null)
-				{
-					entity = (T)(object)(new DynamicJsonObject(document));
-				}
-#endif
-			}
-			TrySetIdentity(entity, id);
-			var documentToEntity = OnDocumentConverted;
-			if (documentToEntity != null)
-				documentToEntity(entity, documentFound, metadata);
-			return entity;
-		}
-
-		/// <summary>
-		/// Tries to set the identity property
-		/// </summary>
-		/// <typeparam name="T"></typeparam>
-		/// <param name="entity">The entity.</param>
-		/// <param name="id">The id.</param>
-		protected internal void TrySetIdentity<T>(T entity, string id)
-		{
-			var entityType = entity.GetType();
-			var identityProperty = documentStore.Conventions.GetIdentityProperty(entityType);
-			if (identityProperty == null) 
-				return;
-
-			if (identityProperty.CanWrite)
-			{
-				SetPropertyOrField(identityProperty.PropertyType, val => identityProperty.SetValue(entity, val, null), id);
-			}
-			else 
-			{
-				const BindingFlags privateInstanceField = BindingFlags.Instance|BindingFlags.NonPublic;
-				var fieldInfo = entityType.GetField("<" + identityProperty.Name + ">i__Field", privateInstanceField) ??
-								entityType.GetField("<" + identityProperty.Name + ">k__BackingField", privateInstanceField);
-
-				if (fieldInfo == null)
-					return;
-
-				SetPropertyOrField(identityProperty.PropertyType, val => fieldInfo.SetValue(entity, val), id);
-			}
-		}
-
-		private void SetPropertyOrField(Type propertyOrFieldType, Action<object> setIdenitifer, string id)
-		{
-			if (propertyOrFieldType == typeof (string))
-			{
-				setIdenitifer(id);
-			}
-			else // need converting
-			{
-				var converter =
-					Conventions.IdentityTypeConvertors.FirstOrDefault(x => x.CanConvertFrom(propertyOrFieldType));
-				if (converter == null)
-					throw new ArgumentException("Could not convert identity to type " + propertyOrFieldType +
-					                            " because there is not matching type converter registered in the conventions' IdentityTypeConvertors");
-
-				setIdenitifer(converter.ConvertTo(id));
-			}
-		}
-
-		private static void EnsureNotReadVetoed(RavenJObject metadata)
-		{
-			var readVeto = metadata["Raven-Read-Veto"] as RavenJObject;
-			if (readVeto == null)
-				return;
-
-			var s = readVeto.Value<string>("Reason");
-			throw new ReadVetoException(
-				"Document could not be read because of a read veto."+Environment.NewLine +
-				"The read was vetoed by: " + readVeto.Value<string>("Trigger") + Environment.NewLine + 
-				"Veto reason: " + s
-				);
-		}
-
-		/// <summary>
-		/// Stores the specified entity in the session. The entity will be saved when SaveChanges is called.
-		/// </summary>
-		/// <param name="entity">The entity.</param>
-		public void Store(object entity)
-		{
-			if (null == entity)
-				throw new ArgumentNullException("entity");
-			
-			string id = null;
-#if !NET_3_5
-			if (entity is IDynamicMetaObjectProvider)
-			{
-				if(TryGetIdFromDynamic(entity,out id) == false)
-				{
-					id = Conventions.DocumentKeyGenerator(entity);
-
-					if (id != null)
-					{
-						// Store it back into the Id field so the client has access to to it                    
-						((dynamic) entity).Id = id;
-					}
-				}
-			}
-			else
-#endif
-			{
-				id = GetOrGenerateDocumentKey(entity);
-
-				TrySetIdentity(entity, id);
-			}
-
-			// we make the check here even if we just generated the key
-			// users can override the key generation behavior, and we need
-			// to detect if they generate duplicates.
-			if (id != null &&
-				id.EndsWith("/") == false // not a prefix id
-					&& entitiesByKey.ContainsKey(id))
-			{
-				if (ReferenceEquals(entitiesByKey[id], entity))
-					return; // calling Store twice on the same reference is a no-op
-				throw new NonUniqueObjectException("Attempted to associated a different object with id '" + id + "'.");
-			}
-
-			var tag = documentStore.Conventions.GetTypeTagName(entity.GetType());
-			var metadata = new RavenJObject();
-			if(tag != null)
-				metadata.Add(Constants.RavenEntityName, tag);
-			entitiesAndMetadata.Add(entity, new DocumentMetadata
-			{
-				Key = id,
-				Metadata = metadata,
-				OriginalMetadata = new RavenJObject(),
-				ETag = UseOptimisticConcurrency ? (Guid?)Guid.Empty : null,
-				OriginalValue = new RavenJObject()
-			});
-			if (id != null)
-				entitiesByKey[id] = entity;
-		}
-
-		/// <summary>
-		/// Tries to get the identity.
-		/// </summary>
-		/// <param name="entity">The entity.</param>
-		/// <returns></returns>
-		protected string GetOrGenerateDocumentKey(object entity)
-		{
-			string id;
-			TryGetIdFromInstance(entity, out id);
-
-			if (id == null)
-			{
-				// Generate the key up front
-				id = Conventions.GenerateDocumentKey(entity);
-
-			}
-
-			if(id != null && id.StartsWith("/"))
-				throw new InvalidOperationException("Cannot use value '"+id+"' as a document id because it begins with a '/'");
-			return id;
-		}
-
-		/// <summary>
-		/// Attempts to get the document key from an instance 
-		/// </summary>
-		protected bool TryGetIdFromInstance(object entity, out string id)
-		{
-			var identityProperty = GetIdentityProperty(entity.GetType());
-			if (identityProperty != null)
-			{
-				var value = identityProperty.GetValue(entity, new object[0]);
-				id = value as string;
-				if(id == null && value != null) // need convertion
-				{
-					var converter = Conventions.IdentityTypeConvertors.FirstOrDefault(x => x.CanConvertFrom(value.GetType()));
-					if(converter == null)
-						throw new ArgumentException("Cannot use type " + value.GetType() + " as an identity without having a type converter registered for it in the conventions' IdentityTypeConvertors");
-					id = converter.ConvertFrom(value);
-				}
-				return true;
-			}
-			id = null;
-			return false;
-		}
-
-#if !NET_3_5
-		private static bool TryGetIdFromDynamic(dynamic entity, out string id)
-		{
-			try
-			{
-				id = entity.Id;
-				return true;
-			}
-			catch (RuntimeBinderException)
-			{
-				id = null;
-				return false;
-			}
-		}
-#endif
-
-		/// <summary>
-		/// Creates the put entity command.
-		/// </summary>
-		/// <param name="entity">The entity.</param>
-		/// <param name="documentMetadata">The document metadata.</param>
-		/// <returns></returns>
-		protected ICommandData CreatePutEntityCommand(object entity, DocumentMetadata documentMetadata)
-		{
-			var json = ConvertEntityToJson(entity, documentMetadata.Metadata);
-
-			var etag = UseOptimisticConcurrency ? documentMetadata.ETag : null;
-
-			return new PutCommandData
-			{
-				Document = json,
-				Etag = etag,
-				Key = documentMetadata.Key,
-				Metadata = documentMetadata.Metadata,
-			};
-		}
-
-		private PropertyInfo GetIdentityProperty(Type entityType)
-		{
-			return documentStore.Conventions.GetIdentityProperty(entityType);
-		}
-
-		/// <summary>
-		/// Updates the batch results.
-		/// </summary>
-		/// <param name="batchResults">The batch results.</param>
-		/// <param name="entities">The entities.</param>
-		protected void UpdateBatchResults(IList<BatchResult> batchResults, IList<object> entities)
-		{
-			var stored = Stored;
-			for (var i = 0; i < batchResults.Count; i++)
-			{
-				var batchResult = batchResults[i];
-				if (batchResult.Method != "PUT")
-					continue;
-
-				var entity = entities[i];
-				DocumentMetadata documentMetadata;
-				if (entitiesAndMetadata.TryGetValue(entity, out documentMetadata) == false)
-					continue;
-
-				batchResult.Metadata["@etag"] = new RavenJValue(batchResult.Etag.ToString());
-				entitiesByKey[batchResult.Key] = entity;
-				documentMetadata.ETag = batchResult.Etag;
-				documentMetadata.Key = batchResult.Key;
-				documentMetadata.OriginalMetadata = new RavenJObject(batchResult.Metadata);
-				documentMetadata.Metadata = batchResult.Metadata;
-				documentMetadata.OriginalValue = ConvertEntityToJson(entity, documentMetadata.Metadata);
-
-				TrySetIdentity(entity, batchResult.Key);
-
-				if (stored != null)
-					stored(entity);
-
-				foreach (var documentStoreListener in storeListeners)
-				{
-					documentStoreListener.AfterStore(batchResult.Key, entity, batchResult.Metadata);
-				}
-			}
-		}
-
-		/// <summary>
-		/// Prepares for save changes.
-		/// </summary>
-		/// <returns></returns>
-		protected SaveChangesData PrepareForSaveChanges()
-		{
-            cachedJsonDocs.Clear();
-			var result = new SaveChangesData
-			{
-				Entities = new List<object>(),
-				Commands = new List<ICommandData>()
-			};
-			TryEnlistInAmbientTransaction();
-			DocumentMetadata value = null;
-			foreach (var key in (from deletedEntity in deletedEntities
-								 where entitiesAndMetadata.TryGetValue(deletedEntity, out value)
-								 select value.Key))
-			{
-				Guid? etag = null;
-				object existingEntity;
-				DocumentMetadata metadata = null;
-				if (entitiesByKey.TryGetValue(key, out existingEntity))
-				{
-					if (entitiesAndMetadata.TryGetValue(existingEntity, out metadata))
-						etag = metadata.ETag;
-					entitiesAndMetadata.Remove(existingEntity);
-					entitiesByKey.Remove(key);
-				}
-
-				etag = UseOptimisticConcurrency ? etag : null;
-				result.Entities.Add(existingEntity);
-
-				foreach (var deleteListener in deleteListeners)
-				{
-					deleteListener.BeforeDelete(key, existingEntity, metadata != null ? metadata.Metadata : null);
-				}
-
-				result.Commands.Add(new DeleteCommandData
-				{
-					Etag = etag,
-					Key = key,
-				});
-			}
-			deletedEntities.Clear();
-			foreach (var entity in entitiesAndMetadata.Where(pair => EntityChanged(pair.Key, pair.Value)))
-			{
-				foreach (var documentStoreListener in storeListeners)
-				{
-					documentStoreListener.BeforeStore(entity.Value.Key, entity.Key, entity.Value.Metadata);
-				}
-				result.Entities.Add(entity.Key);
-				if (entity.Value.Key != null)
-					entitiesByKey.Remove(entity.Value.Key);
-				result.Commands.Add(CreatePutEntityCommand(entity.Key, entity.Value));
-			}
-
-			return result;
-		}
-
-		private void TryEnlistInAmbientTransaction()
-		{
-#if !SILVERLIGHT
-			if (hasEnlisted || Transaction.Current == null) 
-				return;
-
-			HashSet<string> registered;
-			var localIdentifier = Transaction.Current.TransactionInformation.LocalIdentifier;
-			if(RegisteredStoresInTransaction.TryGetValue(localIdentifier, out registered) == false)
-			{
-				RegisteredStoresInTransaction[localIdentifier] =
-					registered = new HashSet<string>();
-			}
-
-			if (registered.Add(StoreIdentifier))
-			{
-				var transactionalSession = (ITransactionalDocumentSession) this;
-				if (documentStore.DatabaseCommands.SupportsPromotableTransactions == false)
-				{
-					Transaction.Current.EnlistDurable(
-						ResourceManagerId,
-						new RavenClientEnlistment(transactionalSession, () => RegisteredStoresInTransaction.Remove(localIdentifier)),
-						EnlistmentOptions.None);
-				}
-				else
-				{
-					var promotableSinglePhaseNotification = new PromotableRavenClientEnlistment(transactionalSession,
-					                                                                            () =>
-					                                                                            RegisteredStoresInTransaction.
-					                                                                            	Remove(localIdentifier));
-					var registeredSinglePhaseNotification =
-						Transaction.Current.EnlistPromotableSinglePhase(promotableSinglePhaseNotification);
-
-					if(registeredSinglePhaseNotification == false)
-					{
-						Transaction.Current.EnlistDurable(
-							ResourceManagerId,
-							new RavenClientEnlistment(transactionalSession, () => RegisteredStoresInTransaction.Remove(localIdentifier)),
-							EnlistmentOptions.None);
-					}
-				}
-			}
-			hasEnlisted = true;
-#endif
-		}
-
-		/// <summary>
-		/// Determines if the entity have changed.
-		/// </summary>
-		/// <param name="entity">The entity.</param>
-		/// <param name="documentMetadata">The document metadata.</param>
-		/// <returns></returns>
-		protected bool EntityChanged(object entity, DocumentMetadata documentMetadata)
-		{
-			if (documentMetadata == null)
-				return true; 
-			var newObj = ConvertEntityToJson(entity, documentMetadata.Metadata);
-			var equalityComparer = new RavenJTokenEqualityComparer();
-			return equalityComparer.Equals(newObj, documentMetadata.OriginalValue) == false ||
-				equalityComparer.Equals(documentMetadata.Metadata, documentMetadata.OriginalMetadata) == false;
-		}
-
-		private RavenJObject ConvertEntityToJson(object entity, RavenJObject metadata)
-		{
-			var entityType = entity.GetType();
-			var identityProperty = documentStore.Conventions.GetIdentityProperty(entityType);
-
-			var objectAsJson = GetObjectAsJson(entity);
-			if (identityProperty != null)
-			{
-				objectAsJson.Remove(identityProperty.Name);
-			}
-#if !SILVERLIGHT
-			metadata[Raven.Abstractions.Data.Constants.RavenClrType] =  RavenJToken.FromObject(ReflectionUtil.GetFullNameWithoutVersionInformation(entityType));
-#else
-			metadata[Raven.Abstractions.Data.Constants.RavenClrType] =  RavenJToken.FromObject(entityType.AssemblyQualifiedName);
-#endif
-			var entityConverted = OnEntityConverted;
-			if (entityConverted != null)
-				entityConverted(entity, objectAsJson, metadata);
-
-			return objectAsJson;
-		}
-
-		private RavenJObject GetObjectAsJson(object entity)
-		{
-			var jObject = entity as RavenJObject;
-			if (jObject != null)
-				return jObject;
-<<<<<<< HEAD
-			return RavenJObject.FromObject(entity, Conventions.CreateSerializer());
-=======
-
-            if (cachedJsonDocs != null && cachedJsonDocs.TryGetValue(entity, out jObject))
-                return jObject;
-            
-            jObject = JObject.FromObject(entity, Conventions.CreateSerializer());
-			if (cachedJsonDocs != null)
-				cachedJsonDocs[entity] = jObject;
-		    return jObject;
->>>>>>> b67821c1
-		}
-
-
-		/// <summary>
-		/// All calls to convert an entity to a json object would be cache
-		/// This is used inside the SaveChanges() action, where we need to access the entities json
-		/// in several disparate places.
-		/// 
-		/// Note: This assumes that no modifications can happen during the SaveChanges. This is naturally true
-		/// Note: for SaveChanges (and multi threaded access will cause undefined behavior anyway).
-		/// Note: For SaveChangesAsync, the same holds true as well.
-		/// </summary>
-		protected IDisposable EntitiesToJsonCachingScope()
-		{
-			cachedJsonDocs = new Dictionary<object, JObject>();
-
-			return new DisposableAction(() => cachedJsonDocs = null);
-		}
-
-
-		/// <summary>
-		/// Evicts the specified entity from the session.
-		/// Remove the entity from the delete queue and stops tracking changes for this entity.
-		/// </summary>
-		/// <typeparam name="T"></typeparam>
-		/// <param name="entity">The entity.</param>
-		public void Evict<T>(T entity)
-		{
-			DocumentMetadata value;
-			if (entitiesAndMetadata.TryGetValue(entity, out value))
-			{
-				entitiesAndMetadata.Remove(entity);
-				entitiesByKey.Remove(value.Key);
-			}
-			deletedEntities.Remove(entity);
-		}
-
-		/// <summary>
-		/// Clears this instance.
-		/// Remove all entities from the delete queue and stops tracking changes for all entities.
-		/// </summary>
-		public void Clear()
-		{
-			entitiesAndMetadata.Clear();
-			deletedEntities.Clear();
-			entitiesByKey.Clear();
-		}
-
-		/// <summary>
-		/// Performs application-defined tasks associated with freeing, releasing, or resetting unmanaged resources.
-		/// </summary>
-		public virtual void Dispose()
-		{
-			
-		}
-
-		/// <summary>
-		/// Commits the specified tx id.
-		/// </summary>
-		/// <param name="txId">The tx id.</param>
-		public abstract void Commit(Guid txId);
-		/// <summary>
-		/// Rollbacks the specified tx id.
-		/// </summary>
-		/// <param name="txId">The tx id.</param>
-		public abstract void Rollback(Guid txId);
-		/// <summary>
-		/// Promotes the transaction.
-		/// </summary>
-		/// <param name="fromTxId">From tx id.</param>
-		/// <returns></returns>
-		public abstract byte[] PromoteTransaction(Guid fromTxId);
-
-#if !SILVERLIGHT
-		/// <summary>
-		/// Clears the enlistment.
-		/// </summary>
-		protected void ClearEnlistment()
-		{
-			hasEnlisted = false;
-		}
-#endif 
-		/// <summary>
-		/// Metadata held about an entity by the session
-		/// </summary>
-		public class DocumentMetadata
-		{
-			/// <summary>
-			/// Gets or sets the original value.
-			/// </summary>
-			/// <value>The original value.</value>
-			public RavenJObject OriginalValue { get; set; }
-			/// <summary>
-			/// Gets or sets the metadata.
-			/// </summary>
-			/// <value>The metadata.</value>
-			public RavenJObject Metadata { get; set; }
-			/// <summary>
-			/// Gets or sets the ETag.
-			/// </summary>
-			/// <value>The ETag.</value>
-			public Guid? ETag { get; set; }
-			/// <summary>
-			/// Gets or sets the key.
-			/// </summary>
-			/// <value>The key.</value>
-			public string Key { get; set; }
-			/// <summary>
-			/// Gets or sets the original metadata.
-			/// </summary>
-			/// <value>The original metadata.</value>
-			public RavenJObject OriginalMetadata { get; set; }
-		}
-
-		/// <summary>
-		/// Data for a batch command to the server
-		/// </summary>
-		public class SaveChangesData
-		{
-			/// <summary>
-			/// Gets or sets the commands.
-			/// </summary>
-			/// <value>The commands.</value>
-			public IList<ICommandData> Commands { get; set; }
-			/// <summary>
-			/// Gets or sets the entities.
-			/// </summary>
-			/// <value>The entities.</value>
-			public IList<object> Entities { get; set; }
-		}
-	}
-}
+//-----------------------------------------------------------------------
+// <copyright file="InMemoryDocumentSessionOperations.cs" company="Hibernating Rhinos LTD">
+//     Copyright (c) Hibernating Rhinos LTD. All rights reserved.
+// </copyright>
+//-----------------------------------------------------------------------
+using System;
+using System.Collections.Generic;
+using System.Linq;
+using System.Reflection;
+#if !SILVERLIGHT
+using System.Runtime.CompilerServices;
+using System.Transactions;
+#endif
+using Newtonsoft.Json.Linq;
+using Raven.Abstractions.Data;
+using Raven.Client.Client;
+using Raven.Client.Exceptions;
+using Raven.Client.Util;
+using Raven.Database;
+using Raven.Database.Data;
+using Raven.Json.Linq;
+
+#if !NET_3_5
+using System.Dynamic;
+using Microsoft.CSharp.RuntimeBinder;
+using Raven.Database.Linq;
+#endif
+
+namespace Raven.Client.Document
+{
+	/// <summary>
+	/// Abstract implementation for in memory session operations
+	/// </summary>
+	public abstract class InMemoryDocumentSessionOperations : IDisposable
+	{
+		/// <summary>
+		/// The entities waiting to be deleted
+		/// </summary>
+		protected readonly HashSet<object> deletedEntities = new HashSet<object>();
+
+#if !SILVERLIGHT
+		private bool hasEnlisted;
+		[ThreadStatic]
+		private static Dictionary<string, HashSet<string>> registeredStoresInTransaction;
+
+		private static Dictionary<string, HashSet<string>> RegisteredStoresInTransaction
+		{
+			get { return (registeredStoresInTransaction ?? (registeredStoresInTransaction = new Dictionary<string, HashSet<string>>())); }
+		}
+#endif 
+
+		/// <summary>
+		/// hold the data required to manage the data for RavenDB's Unit of Work
+		/// </summary>
+		protected readonly Dictionary<object, DocumentMetadata> entitiesAndMetadata =
+			new Dictionary<object, DocumentMetadata>(ObjectReferenceEqualityComparerer<object>.Default);
+
+		/// <summary>
+		/// Translate between a key and its associated entity
+		/// </summary>
+		protected readonly Dictionary<string, object> entitiesByKey = new Dictionary<string, object>(StringComparer.InvariantCultureIgnoreCase);
+		/// <summary>
+		/// The document store associated with this session
+		/// </summary>
+		protected DocumentStore documentStore;
+
+		/// <summary>
+		/// The query listeners allow to modify queries before it is executed
+		/// </summary>
+		protected readonly IDocumentQueryListener[] queryListeners;
+
+		/// <summary>
+		/// Gets the number of requests for this session
+		/// </summary>
+		/// <value></value>
+		public int NumberOfRequests { get; private set; }
+
+		private readonly IDocumentDeleteListener[] deleteListeners;
+		private readonly IDocumentStoreListener[] storeListeners;
+	    private IDictionary<object, JObject> cachedJsonDocs;
+
+		/// <summary>
+		/// Initializes a new instance of the <see cref="InMemoryDocumentSessionOperations"/> class.
+		/// </summary>
+		/// <param name="documentStore">The document store.</param>
+		/// <param name="storeListeners">The store listeners.</param>
+		/// <param name="deleteListeners">The delete listeners.</param>
+		protected InMemoryDocumentSessionOperations(
+			DocumentStore documentStore, 
+			IDocumentQueryListener[] queryListeners,
+			IDocumentStoreListener[] storeListeners, 
+			IDocumentDeleteListener[] deleteListeners)
+		{
+			this.documentStore = documentStore;
+			this.queryListeners = queryListeners;
+			this.deleteListeners = deleteListeners;
+			this.storeListeners = storeListeners;
+			ResourceManagerId = documentStore.ResourceManagerId;
+			UseOptimisticConcurrency = false;
+			AllowNonAuthoritiveInformation = true;
+			NonAuthoritiveInformationTimeout = TimeSpan.FromSeconds(15);
+			MaxNumberOfRequestsPerSession = documentStore.Conventions.MaxNumberOfRequestsPerSession;
+		}
+
+		/// <summary>
+		/// Gets or sets the timeout to wait for authoritive information if encountered non authoritive document.
+		/// </summary>
+		/// <value></value>
+		public TimeSpan NonAuthoritiveInformationTimeout { get; set; }
+
+		/// <summary>
+		/// Gets the store identifier for this session.
+		/// The store identifier is the identifier for the particular RavenDB instance.
+		/// This is mostly useful when using sharding.
+		/// </summary>
+		/// <value>The store identifier.</value>
+		public string StoreIdentifier
+		{
+			get { return documentStore.Identifier; }
+		}
+
+		/// <summary>
+		/// Gets the conventions used by this session
+		/// </summary>
+		/// <value>The conventions.</value>
+		/// <remarks>
+		/// This instance is shared among all sessions, changes to the <see cref="DocumentConvention"/> should be done
+		/// via the <see cref="IDocumentStore"/> instance, not on a single session.
+		/// </remarks>
+		public DocumentConvention Conventions
+		{
+			get { return documentStore.Conventions; }
+		}
+
+		/// <summary>
+		/// The transaction resource manager identifier
+		/// </summary>
+		public Guid ResourceManagerId { get; private set; }
+
+
+		/// <summary>
+		/// Gets or sets the max number of requests per session.
+		/// If the <see cref="NumberOfRequests"/> rise above <see cref="MaxNumberOfRequestsPerSession"/>, an exception will be thrown.
+		/// </summary>
+		/// <value>The max number of requests per session.</value>
+		public int MaxNumberOfRequestsPerSession { get; set; }
+
+		/// <summary>
+		/// Gets or sets a value indicating whether the session should use optimistic concurrency.
+		/// When set to <c>true</c>, a check is made so that a change made behind the session back would fail
+		/// and raise <see cref="Raven.Http.Exceptions.ConcurrencyException"/>.
+		/// </summary>
+		/// <value></value>
+		public bool UseOptimisticConcurrency { get; set; }
+		/// <summary>
+		/// Occurs when an entity is stored in the session
+		/// </summary>
+		public virtual event EntityStored Stored;
+		/// <summary>
+		/// Occurs when an entity is converted to a document and metadata.
+		/// Changes made to the document / metadata instances passed to this event will be persisted.
+		/// </summary>
+		public virtual event EntityToDocument OnEntityConverted;
+		
+		/// <summary>
+		/// Occurs when a document and metadata are converted to an entity
+		/// </summary>
+		public event DocumentToEntity OnDocumentConverted;
+
+		/// <summary>
+		/// Gets the metadata for the specified entity.
+		/// </summary>
+		/// <typeparam name="T"></typeparam>
+		/// <param name="instance">The instance.</param>
+		/// <returns></returns>
+		public RavenJObject GetMetadataFor<T>(T instance)
+		{
+			DocumentMetadata value;
+			if (entitiesAndMetadata.TryGetValue(instance, out value) == false)
+			{
+				string id;
+				if(TryGetIdFromInstance(instance, out id)
+#if !NET_3_5
+					|| (instance is IDynamicMetaObjectProvider && 
+					TryGetIdFromDynamic(instance, out id) )
+#endif 
+					)
+				{
+					var jsonDocument = GetJsonDocument(id);
+					entitiesByKey[id] = instance;
+					entitiesAndMetadata[instance] = value = new DocumentMetadata
+					{
+						ETag = UseOptimisticConcurrency ? (Guid?)Guid.Empty : null,
+						Key = id,
+						OriginalMetadata = jsonDocument.Metadata,
+						Metadata = new RavenJObject(jsonDocument.Metadata),
+						OriginalValue = new RavenJObject()
+					};
+				}
+				else
+				{
+					throw new InvalidOperationException("Could not find the document key for " + instance);
+				}
+			}
+			return value.Metadata;
+		}
+
+		/// <summary>
+		/// Get the json document by key from the store
+		/// </summary>
+		protected abstract JsonDocument GetJsonDocument(string documentKey);
+
+		/// <summary>
+		/// Returns whatever a document with the specified id is loaded in the 
+		/// current session
+		/// </summary>
+		public bool IsLoaded(string id)
+		{
+			object existingEntity;
+			return entitiesByKey.TryGetValue(id, out existingEntity);
+		}
+
+		/// <summary>
+		/// Gets the document id.
+		/// </summary>
+		/// <param name="instance">The instance.</param>
+		/// <returns></returns>
+		public string GetDocumentId(object instance)
+		{
+			DocumentMetadata value;
+			if (entitiesAndMetadata.TryGetValue(instance, out value) == false)
+				return null;
+			return value.Key;
+		}
+		/// <summary>
+		/// Gets a value indicating whether any of the entities tracked by the session has changes.
+		/// </summary>
+		/// <value></value>
+		public bool HasChanges
+		{
+			get 
+			{
+				return deletedEntities.Count > 0 ||
+						entitiesAndMetadata.Where(pair => EntityChanged(pair.Key, pair.Value)).Any();
+			}
+		}
+
+
+		/// <summary>
+		/// Determines whether the specified entity has changed.
+		/// </summary>
+		/// <param name="entity">The entity.</param>
+		/// <returns>
+		/// 	<c>true</c> if the specified entity has changed; otherwise, <c>false</c>.
+		/// </returns>
+		public bool HasChanged(object entity)
+		{
+			DocumentMetadata value;
+			if (entitiesAndMetadata.TryGetValue(entity, out value) == false)
+				return false;
+			return EntityChanged(entity, value);
+		}
+
+		internal void DecrementRequestCount()
+		{
+			--NumberOfRequests;
+		}
+
+		internal void IncrementRequestCount()
+		{
+			if (++NumberOfRequests > MaxNumberOfRequestsPerSession)
+				throw new InvalidOperationException(
+					string.Format(
+						@"The maximum number of requests ({0}) allowed for this session has been reached.
+Raven limits the number of remote calls that a session is allowed to make as an early warning system. Sessions are expected to be short lived, and 
+Raven provides facilities like Load(string[] keys) to load multiple documents at once and batch saves (call SaveChanges() only once).
+You can increase the limit by setting DocumentConvention.MaxNumberOfRequestsPerSession or MaxNumberOfRequestsPerSession, but it is
+advisable that you'll look into reducing the number of remote calls first, since that will speed up your application signficantly and result in a 
+more responsive application.
+",
+						MaxNumberOfRequestsPerSession));
+		}
+
+		/// <summary>
+		/// Tracks the entity inside the unit of work
+		/// </summary>
+		/// <typeparam name="T"></typeparam>
+		/// <param name="documentFound">The document found.</param>
+		/// <returns></returns>
+		protected T TrackEntity<T>(JsonDocument documentFound)
+		{
+			if (!documentFound.Metadata.ContainsKey("@etag"))
+			{
+				documentFound.Metadata["@etag"] = documentFound.Etag.ToString();
+			}
+			if(!documentFound.Metadata.ContainsKey("Last-Modified"))
+			{
+				documentFound.Metadata["Last-Modified"] = documentFound.LastModified;
+			}
+			if(documentFound.NonAuthoritiveInformation && AllowNonAuthoritiveInformation == false)
+			{
+				throw new NonAuthoritiveInformationException("Document " + documentFound.Key +
+				" returned Non Authoritive Information (probably modified by a transaction in progress) and AllowNonAuthoritiveInformation  is set to false");
+			}
+			return TrackEntity<T>(documentFound.Key, documentFound.DataAsJson, documentFound.Metadata);
+		}
+
+		/// <summary>
+		/// Tracks the entity.
+		/// </summary>
+		/// <typeparam name="T"></typeparam>
+		/// <param name="key">The key.</param>
+		/// <param name="document">The document.</param>
+		/// <param name="metadata">The metadata.</param>
+		/// <returns></returns>
+		public T TrackEntity<T>(string key, RavenJObject document, RavenJObject metadata)
+		{
+			object entity;
+			if (entitiesByKey.TryGetValue(key, out entity) == false)
+			{
+				entity = ConvertToEntity<T>(key, document, metadata);
+			}
+			else
+			{
+				// the local instnace may have been changed, we adhere to the current Unit of Work
+				// instance, and return that, ignoring anything new.
+				return (T) entity;
+			}
+			var etag = metadata.Value<string>("@etag");
+			document.Remove("@metadata");
+			if(metadata.Value<bool>("Non-Authoritive-Information") && 
+				AllowNonAuthoritiveInformation == false)
+			{
+				throw new NonAuthoritiveInformationException("Document " + key +
+					" returned Non Authoritive Information (probably modified by a transaction in progress) and AllowNonAuthoritiveInformation  is set to false");
+			}
+			entitiesAndMetadata[entity] = new DocumentMetadata
+			{
+				OriginalValue = document,
+				Metadata = metadata,
+				OriginalMetadata = new RavenJObject(metadata),
+				ETag = new Guid(etag),
+				Key = key
+			};
+			entitiesByKey[key] = entity;
+			return (T) entity;
+		}
+
+		/// <summary>
+		/// Gets or sets a value indicating whether non authoritive information is allowed.
+		/// Non authoritive information is document that has been modified by a transaction that hasn't been committed.
+		/// The server provides the latest committed version, but it is known that attempting to write to a non authoritive document
+		/// will fail, because it is already modified.
+		/// If set to <c>false</c>, the session will wait <see cref="NonAuthoritiveInformationTimeout"/> for the transaction to commit to get an
+		/// authoritive information. If the wait is longer than <see cref="NonAuthoritiveInformationTimeout"/>, <see cref="NonAuthoritiveInformationException"/> is thrown.
+		/// </summary>
+		/// <value>
+		/// 	<c>true</c> if non authoritive information is allowed; otherwise, <c>false</c>.
+		/// </value>
+		public bool AllowNonAuthoritiveInformation { get; set; }
+
+		/// <summary>
+		/// Marks the specified entity for deletion. The entity will be deleted when SaveChanges is called.
+		/// </summary>
+		/// <typeparam name="T"></typeparam>
+		/// <param name="entity">The entity.</param>
+		public void Delete<T>(T entity)
+		{
+			if(entitiesAndMetadata.ContainsKey(entity)==false)
+				throw new InvalidOperationException(entity+" is not associated with the session, cannot delete unknown entity instance");
+			deletedEntities.Add(entity);
+		}
+
+		/// <summary>
+		/// Converts the json document to an entity.
+		/// </summary>
+		/// <typeparam name="T"></typeparam>
+		/// <param name="id">The id.</param>
+		/// <param name="documentFound">The document found.</param>
+		/// <param name="metadata">The metadata.</param>
+		/// <returns></returns>
+		protected object ConvertToEntity<T>(string id, RavenJObject documentFound, RavenJObject metadata)
+		{
+			if(typeof(T) == typeof(RavenJObject))
+				return (T) (object) documentFound;
+
+			var entity = default(T);
+			EnsureNotReadVetoed(metadata);
+			var documentType = Conventions.GetClrType(id, documentFound, metadata);
+			if (documentType != null)
+			{
+				var type = Type.GetType(documentType);
+				if (type != null)
+					entity = (T) documentFound.Deserialize(type, Conventions);
+			}
+			if (Equals(entity, default(T)))
+			{
+				entity = documentFound.Deserialize<T>(Conventions);
+#if !NET_3_5
+				var document = entity as RavenJObject;
+				if (document != null)
+				{
+					entity = (T)(object)(new DynamicJsonObject(document));
+				}
+#endif
+			}
+			TrySetIdentity(entity, id);
+			var documentToEntity = OnDocumentConverted;
+			if (documentToEntity != null)
+				documentToEntity(entity, documentFound, metadata);
+			return entity;
+		}
+
+		/// <summary>
+		/// Tries to set the identity property
+		/// </summary>
+		/// <typeparam name="T"></typeparam>
+		/// <param name="entity">The entity.</param>
+		/// <param name="id">The id.</param>
+		protected internal void TrySetIdentity<T>(T entity, string id)
+		{
+			var entityType = entity.GetType();
+			var identityProperty = documentStore.Conventions.GetIdentityProperty(entityType);
+			if (identityProperty == null) 
+				return;
+
+			if (identityProperty.CanWrite)
+			{
+				SetPropertyOrField(identityProperty.PropertyType, val => identityProperty.SetValue(entity, val, null), id);
+			}
+			else 
+			{
+				const BindingFlags privateInstanceField = BindingFlags.Instance|BindingFlags.NonPublic;
+				var fieldInfo = entityType.GetField("<" + identityProperty.Name + ">i__Field", privateInstanceField) ??
+								entityType.GetField("<" + identityProperty.Name + ">k__BackingField", privateInstanceField);
+
+				if (fieldInfo == null)
+					return;
+
+				SetPropertyOrField(identityProperty.PropertyType, val => fieldInfo.SetValue(entity, val), id);
+			}
+		}
+
+		private void SetPropertyOrField(Type propertyOrFieldType, Action<object> setIdenitifer, string id)
+		{
+			if (propertyOrFieldType == typeof (string))
+			{
+				setIdenitifer(id);
+			}
+			else // need converting
+			{
+				var converter =
+					Conventions.IdentityTypeConvertors.FirstOrDefault(x => x.CanConvertFrom(propertyOrFieldType));
+				if (converter == null)
+					throw new ArgumentException("Could not convert identity to type " + propertyOrFieldType +
+					                            " because there is not matching type converter registered in the conventions' IdentityTypeConvertors");
+
+				setIdenitifer(converter.ConvertTo(id));
+			}
+		}
+
+		private static void EnsureNotReadVetoed(RavenJObject metadata)
+		{
+			var readVeto = metadata["Raven-Read-Veto"] as RavenJObject;
+			if (readVeto == null)
+				return;
+
+			var s = readVeto.Value<string>("Reason");
+			throw new ReadVetoException(
+				"Document could not be read because of a read veto."+Environment.NewLine +
+				"The read was vetoed by: " + readVeto.Value<string>("Trigger") + Environment.NewLine + 
+				"Veto reason: " + s
+				);
+		}
+
+		/// <summary>
+		/// Stores the specified entity in the session. The entity will be saved when SaveChanges is called.
+		/// </summary>
+		/// <param name="entity">The entity.</param>
+		public void Store(object entity)
+		{
+			if (null == entity)
+				throw new ArgumentNullException("entity");
+			
+			string id = null;
+#if !NET_3_5
+			if (entity is IDynamicMetaObjectProvider)
+			{
+				if(TryGetIdFromDynamic(entity,out id) == false)
+				{
+					id = Conventions.DocumentKeyGenerator(entity);
+
+					if (id != null)
+					{
+						// Store it back into the Id field so the client has access to to it                    
+						((dynamic) entity).Id = id;
+					}
+				}
+			}
+			else
+#endif
+			{
+				id = GetOrGenerateDocumentKey(entity);
+
+				TrySetIdentity(entity, id);
+			}
+
+			// we make the check here even if we just generated the key
+			// users can override the key generation behavior, and we need
+			// to detect if they generate duplicates.
+			if (id != null &&
+				id.EndsWith("/") == false // not a prefix id
+					&& entitiesByKey.ContainsKey(id))
+			{
+				if (ReferenceEquals(entitiesByKey[id], entity))
+					return; // calling Store twice on the same reference is a no-op
+				throw new NonUniqueObjectException("Attempted to associated a different object with id '" + id + "'.");
+			}
+
+			var tag = documentStore.Conventions.GetTypeTagName(entity.GetType());
+			var metadata = new RavenJObject();
+			if(tag != null)
+				metadata.Add(Constants.RavenEntityName, tag);
+			entitiesAndMetadata.Add(entity, new DocumentMetadata
+			{
+				Key = id,
+				Metadata = metadata,
+				OriginalMetadata = new RavenJObject(),
+				ETag = UseOptimisticConcurrency ? (Guid?)Guid.Empty : null,
+				OriginalValue = new RavenJObject()
+			});
+			if (id != null)
+				entitiesByKey[id] = entity;
+		}
+
+		/// <summary>
+		/// Tries to get the identity.
+		/// </summary>
+		/// <param name="entity">The entity.</param>
+		/// <returns></returns>
+		protected string GetOrGenerateDocumentKey(object entity)
+		{
+			string id;
+			TryGetIdFromInstance(entity, out id);
+
+			if (id == null)
+			{
+				// Generate the key up front
+				id = Conventions.GenerateDocumentKey(entity);
+
+			}
+
+			if(id != null && id.StartsWith("/"))
+				throw new InvalidOperationException("Cannot use value '"+id+"' as a document id because it begins with a '/'");
+			return id;
+		}
+
+		/// <summary>
+		/// Attempts to get the document key from an instance 
+		/// </summary>
+		protected bool TryGetIdFromInstance(object entity, out string id)
+		{
+			var identityProperty = GetIdentityProperty(entity.GetType());
+			if (identityProperty != null)
+			{
+				var value = identityProperty.GetValue(entity, new object[0]);
+				id = value as string;
+				if(id == null && value != null) // need convertion
+				{
+					var converter = Conventions.IdentityTypeConvertors.FirstOrDefault(x => x.CanConvertFrom(value.GetType()));
+					if(converter == null)
+						throw new ArgumentException("Cannot use type " + value.GetType() + " as an identity without having a type converter registered for it in the conventions' IdentityTypeConvertors");
+					id = converter.ConvertFrom(value);
+				}
+				return true;
+			}
+			id = null;
+			return false;
+		}
+
+#if !NET_3_5
+		private static bool TryGetIdFromDynamic(dynamic entity, out string id)
+		{
+			try
+			{
+				id = entity.Id;
+				return true;
+			}
+			catch (RuntimeBinderException)
+			{
+				id = null;
+				return false;
+			}
+		}
+#endif
+
+		/// <summary>
+		/// Creates the put entity command.
+		/// </summary>
+		/// <param name="entity">The entity.</param>
+		/// <param name="documentMetadata">The document metadata.</param>
+		/// <returns></returns>
+		protected ICommandData CreatePutEntityCommand(object entity, DocumentMetadata documentMetadata)
+		{
+			var json = ConvertEntityToJson(entity, documentMetadata.Metadata);
+
+			var etag = UseOptimisticConcurrency ? documentMetadata.ETag : null;
+
+			return new PutCommandData
+			{
+				Document = json,
+				Etag = etag,
+				Key = documentMetadata.Key,
+				Metadata = documentMetadata.Metadata,
+			};
+		}
+
+		private PropertyInfo GetIdentityProperty(Type entityType)
+		{
+			return documentStore.Conventions.GetIdentityProperty(entityType);
+		}
+
+		/// <summary>
+		/// Updates the batch results.
+		/// </summary>
+		/// <param name="batchResults">The batch results.</param>
+		/// <param name="entities">The entities.</param>
+		protected void UpdateBatchResults(IList<BatchResult> batchResults, IList<object> entities)
+		{
+			var stored = Stored;
+			for (var i = 0; i < batchResults.Count; i++)
+			{
+				var batchResult = batchResults[i];
+				if (batchResult.Method != "PUT")
+					continue;
+
+				var entity = entities[i];
+				DocumentMetadata documentMetadata;
+				if (entitiesAndMetadata.TryGetValue(entity, out documentMetadata) == false)
+					continue;
+
+				batchResult.Metadata["@etag"] = new RavenJValue(batchResult.Etag.ToString());
+				entitiesByKey[batchResult.Key] = entity;
+				documentMetadata.ETag = batchResult.Etag;
+				documentMetadata.Key = batchResult.Key;
+				documentMetadata.OriginalMetadata = new RavenJObject(batchResult.Metadata);
+				documentMetadata.Metadata = batchResult.Metadata;
+				documentMetadata.OriginalValue = ConvertEntityToJson(entity, documentMetadata.Metadata);
+
+				TrySetIdentity(entity, batchResult.Key);
+
+				if (stored != null)
+					stored(entity);
+
+				foreach (var documentStoreListener in storeListeners)
+				{
+					documentStoreListener.AfterStore(batchResult.Key, entity, batchResult.Metadata);
+				}
+			}
+		}
+
+		/// <summary>
+		/// Prepares for save changes.
+		/// </summary>
+		/// <returns></returns>
+		protected SaveChangesData PrepareForSaveChanges()
+		{
+            cachedJsonDocs.Clear();
+			var result = new SaveChangesData
+			{
+				Entities = new List<object>(),
+				Commands = new List<ICommandData>()
+			};
+			TryEnlistInAmbientTransaction();
+			DocumentMetadata value = null;
+			foreach (var key in (from deletedEntity in deletedEntities
+								 where entitiesAndMetadata.TryGetValue(deletedEntity, out value)
+								 select value.Key))
+			{
+				Guid? etag = null;
+				object existingEntity;
+				DocumentMetadata metadata = null;
+				if (entitiesByKey.TryGetValue(key, out existingEntity))
+				{
+					if (entitiesAndMetadata.TryGetValue(existingEntity, out metadata))
+						etag = metadata.ETag;
+					entitiesAndMetadata.Remove(existingEntity);
+					entitiesByKey.Remove(key);
+				}
+
+				etag = UseOptimisticConcurrency ? etag : null;
+				result.Entities.Add(existingEntity);
+
+				foreach (var deleteListener in deleteListeners)
+				{
+					deleteListener.BeforeDelete(key, existingEntity, metadata != null ? metadata.Metadata : null);
+				}
+
+				result.Commands.Add(new DeleteCommandData
+				{
+					Etag = etag,
+					Key = key,
+				});
+			}
+			deletedEntities.Clear();
+			foreach (var entity in entitiesAndMetadata.Where(pair => EntityChanged(pair.Key, pair.Value)))
+			{
+				foreach (var documentStoreListener in storeListeners)
+				{
+					documentStoreListener.BeforeStore(entity.Value.Key, entity.Key, entity.Value.Metadata);
+				}
+				result.Entities.Add(entity.Key);
+				if (entity.Value.Key != null)
+					entitiesByKey.Remove(entity.Value.Key);
+				result.Commands.Add(CreatePutEntityCommand(entity.Key, entity.Value));
+			}
+
+			return result;
+		}
+
+		private void TryEnlistInAmbientTransaction()
+		{
+#if !SILVERLIGHT
+			if (hasEnlisted || Transaction.Current == null) 
+				return;
+
+			HashSet<string> registered;
+			var localIdentifier = Transaction.Current.TransactionInformation.LocalIdentifier;
+			if(RegisteredStoresInTransaction.TryGetValue(localIdentifier, out registered) == false)
+			{
+				RegisteredStoresInTransaction[localIdentifier] =
+					registered = new HashSet<string>();
+			}
+
+			if (registered.Add(StoreIdentifier))
+			{
+				var transactionalSession = (ITransactionalDocumentSession) this;
+				if (documentStore.DatabaseCommands.SupportsPromotableTransactions == false)
+				{
+					Transaction.Current.EnlistDurable(
+						ResourceManagerId,
+						new RavenClientEnlistment(transactionalSession, () => RegisteredStoresInTransaction.Remove(localIdentifier)),
+						EnlistmentOptions.None);
+				}
+				else
+				{
+					var promotableSinglePhaseNotification = new PromotableRavenClientEnlistment(transactionalSession,
+					                                                                            () =>
+					                                                                            RegisteredStoresInTransaction.
+					                                                                            	Remove(localIdentifier));
+					var registeredSinglePhaseNotification =
+						Transaction.Current.EnlistPromotableSinglePhase(promotableSinglePhaseNotification);
+
+					if(registeredSinglePhaseNotification == false)
+					{
+						Transaction.Current.EnlistDurable(
+							ResourceManagerId,
+							new RavenClientEnlistment(transactionalSession, () => RegisteredStoresInTransaction.Remove(localIdentifier)),
+							EnlistmentOptions.None);
+					}
+				}
+			}
+			hasEnlisted = true;
+#endif
+		}
+
+		/// <summary>
+		/// Determines if the entity have changed.
+		/// </summary>
+		/// <param name="entity">The entity.</param>
+		/// <param name="documentMetadata">The document metadata.</param>
+		/// <returns></returns>
+		protected bool EntityChanged(object entity, DocumentMetadata documentMetadata)
+		{
+			if (documentMetadata == null)
+				return true; 
+			var newObj = ConvertEntityToJson(entity, documentMetadata.Metadata);
+			var equalityComparer = new RavenJTokenEqualityComparer();
+			return equalityComparer.Equals(newObj, documentMetadata.OriginalValue) == false ||
+				equalityComparer.Equals(documentMetadata.Metadata, documentMetadata.OriginalMetadata) == false;
+		}
+
+		private RavenJObject ConvertEntityToJson(object entity, RavenJObject metadata)
+		{
+			var entityType = entity.GetType();
+			var identityProperty = documentStore.Conventions.GetIdentityProperty(entityType);
+
+			var objectAsJson = GetObjectAsJson(entity);
+			if (identityProperty != null)
+			{
+				objectAsJson.Remove(identityProperty.Name);
+			}
+#if !SILVERLIGHT
+			metadata[Raven.Abstractions.Data.Constants.RavenClrType] =  RavenJToken.FromObject(ReflectionUtil.GetFullNameWithoutVersionInformation(entityType));
+#else
+			metadata[Raven.Abstractions.Data.Constants.RavenClrType] =  RavenJToken.FromObject(entityType.AssemblyQualifiedName);
+#endif
+			var entityConverted = OnEntityConverted;
+			if (entityConverted != null)
+				entityConverted(entity, objectAsJson, metadata);
+
+			return objectAsJson;
+		}
+
+		private RavenJObject GetObjectAsJson(object entity)
+		{
+			var jObject = entity as RavenJObject;
+			if (jObject != null)
+				return jObject;
+
+            if (cachedJsonDocs != null && cachedJsonDocs.TryGetValue(entity, out jObject))
+                return jObject;
+            
+            jObject = JObject.FromObject(entity, Conventions.CreateSerializer());
+			if (cachedJsonDocs != null)
+				cachedJsonDocs[entity] = jObject;
+		    return jObject;
+		}
+
+
+		/// <summary>
+		/// All calls to convert an entity to a json object would be cache
+		/// This is used inside the SaveChanges() action, where we need to access the entities json
+		/// in several disparate places.
+		/// 
+		/// Note: This assumes that no modifications can happen during the SaveChanges. This is naturally true
+		/// Note: for SaveChanges (and multi threaded access will cause undefined behavior anyway).
+		/// Note: For SaveChangesAsync, the same holds true as well.
+		/// </summary>
+		protected IDisposable EntitiesToJsonCachingScope()
+		{
+			cachedJsonDocs = new Dictionary<object, JObject>();
+
+			return new DisposableAction(() => cachedJsonDocs = null);
+		}
+
+
+		/// <summary>
+		/// Evicts the specified entity from the session.
+		/// Remove the entity from the delete queue and stops tracking changes for this entity.
+		/// </summary>
+		/// <typeparam name="T"></typeparam>
+		/// <param name="entity">The entity.</param>
+		public void Evict<T>(T entity)
+		{
+			DocumentMetadata value;
+			if (entitiesAndMetadata.TryGetValue(entity, out value))
+			{
+				entitiesAndMetadata.Remove(entity);
+				entitiesByKey.Remove(value.Key);
+			}
+			deletedEntities.Remove(entity);
+		}
+
+		/// <summary>
+		/// Clears this instance.
+		/// Remove all entities from the delete queue and stops tracking changes for all entities.
+		/// </summary>
+		public void Clear()
+		{
+			entitiesAndMetadata.Clear();
+			deletedEntities.Clear();
+			entitiesByKey.Clear();
+		}
+
+		/// <summary>
+		/// Performs application-defined tasks associated with freeing, releasing, or resetting unmanaged resources.
+		/// </summary>
+		public virtual void Dispose()
+		{
+			
+		}
+
+		/// <summary>
+		/// Commits the specified tx id.
+		/// </summary>
+		/// <param name="txId">The tx id.</param>
+		public abstract void Commit(Guid txId);
+		/// <summary>
+		/// Rollbacks the specified tx id.
+		/// </summary>
+		/// <param name="txId">The tx id.</param>
+		public abstract void Rollback(Guid txId);
+		/// <summary>
+		/// Promotes the transaction.
+		/// </summary>
+		/// <param name="fromTxId">From tx id.</param>
+		/// <returns></returns>
+		public abstract byte[] PromoteTransaction(Guid fromTxId);
+
+#if !SILVERLIGHT
+		/// <summary>
+		/// Clears the enlistment.
+		/// </summary>
+		protected void ClearEnlistment()
+		{
+			hasEnlisted = false;
+		}
+#endif 
+		/// <summary>
+		/// Metadata held about an entity by the session
+		/// </summary>
+		public class DocumentMetadata
+		{
+			/// <summary>
+			/// Gets or sets the original value.
+			/// </summary>
+			/// <value>The original value.</value>
+			public RavenJObject OriginalValue { get; set; }
+			/// <summary>
+			/// Gets or sets the metadata.
+			/// </summary>
+			/// <value>The metadata.</value>
+			public RavenJObject Metadata { get; set; }
+			/// <summary>
+			/// Gets or sets the ETag.
+			/// </summary>
+			/// <value>The ETag.</value>
+			public Guid? ETag { get; set; }
+			/// <summary>
+			/// Gets or sets the key.
+			/// </summary>
+			/// <value>The key.</value>
+			public string Key { get; set; }
+			/// <summary>
+			/// Gets or sets the original metadata.
+			/// </summary>
+			/// <value>The original metadata.</value>
+			public RavenJObject OriginalMetadata { get; set; }
+		}
+
+		/// <summary>
+		/// Data for a batch command to the server
+		/// </summary>
+		public class SaveChangesData
+		{
+			/// <summary>
+			/// Gets or sets the commands.
+			/// </summary>
+			/// <value>The commands.</value>
+			public IList<ICommandData> Commands { get; set; }
+			/// <summary>
+			/// Gets or sets the entities.
+			/// </summary>
+			/// <value>The entities.</value>
+			public IList<object> Entities { get; set; }
+		}
+	}
+}