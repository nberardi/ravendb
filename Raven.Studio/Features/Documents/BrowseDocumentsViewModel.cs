using Raven.Abstractions.Data;
using Raven.Studio.Infrastructure.Navigation;

namespace Raven.Studio.Features.Documents
{
	using System.ComponentModel.Composition;
	using System.Linq;
	using System.Threading.Tasks;
	using Caliburn.Micro;
	using Framework;
	using Messages;
	using Plugins;
	using Plugins.Database;

    [Export]
	[ExportDatabaseExplorerItem("Documents", Index = 40)]
	public class BrowseDocumentsViewModel : RavenScreen,
		IHandle<DocumentDeleted>
	{
		string status;

		[ImportingConstructor]
<<<<<<< HEAD
		public BrowseDocumentsViewModel(IServer server, IEventAggregator events)
			: base(events)
=======
		public BrowseDocumentsViewModel()
>>>>>>> fd42602e
		{
			DisplayName = "Documents";
			Events.Subscribe(this);

			Server.CurrentDatabaseChanged += delegate
			{
				Initialize();
			};
		}

		void Initialize()
		{
			Status = "Retrieving documents.";

			Documents = new BindablePagedQuery<JsonDocument, DocumentViewModel>(
				GetDocumentsQuery,
				jdoc => new DocumentViewModel(jdoc));

			Documents.PageSize = 25;

			NotifyOfPropertyChange("");
		}

		protected override void OnInitialize()
		{
			Initialize();
		}

		public string Status
		{
			get { return status; }
			set { status = value; NotifyOfPropertyChange(() => Status); }
		}

		Task<JsonDocument[]> GetDocumentsQuery(int start, int pageSize)
		{
			using (var session = Server.OpenSession())
				return session.Advanced.AsyncDatabaseCommands
					.GetDocumentsAsync(start, pageSize);
		}

		public BindablePagedQuery<JsonDocument, DocumentViewModel> Documents { get; private set; }

		void IHandle<DocumentDeleted>.Handle(DocumentDeleted message)
		{
			if (Documents == null) return;

			var deleted = Documents.Where(x => x.Id == message.DocumentId).FirstOrDefault();

			if (deleted != null)
				Documents.Remove(deleted);
		}

		public void CreateNewDocument()
		{
			var doc = IoC.Get<EditDocumentViewModel>();
			Events.Publish(new DatabaseScreenRequested(() => doc));
		}

		public bool HasDocuments { get { return Documents.Any(); } }

		protected override void OnActivate()
		{
			if (Documents == null) return;

			var countOfDocuments = Server.Statistics.CountOfDocuments;

			Status = countOfDocuments == 0
				? "The database contains no documents."
				: string.Empty;

			if (countOfDocuments > 0)
				RefreshDocuments(countOfDocuments);
		}

		public void RefreshDocuments(long total)
		{
			WorkStarted("retrieving documents");
			Documents.GetTotalResults = () => total;
			Documents.LoadPage(() =>
			{
				NotifyOfPropertyChange(() => HasDocuments);
				WorkCompleted("retrieving documents");
			});
		}
	}
}<|MERGE_RESOLUTION|>--- conflicted
+++ resolved
@@ -1,115 +1,110 @@
-using Raven.Abstractions.Data;
-using Raven.Studio.Infrastructure.Navigation;
-
-namespace Raven.Studio.Features.Documents
-{
-	using System.ComponentModel.Composition;
-	using System.Linq;
-	using System.Threading.Tasks;
-	using Caliburn.Micro;
-	using Framework;
-	using Messages;
-	using Plugins;
-	using Plugins.Database;
-
-    [Export]
-	[ExportDatabaseExplorerItem("Documents", Index = 40)]
-	public class BrowseDocumentsViewModel : RavenScreen,
-		IHandle<DocumentDeleted>
-	{
-		string status;
-
-		[ImportingConstructor]
-<<<<<<< HEAD
-		public BrowseDocumentsViewModel(IServer server, IEventAggregator events)
-			: base(events)
-=======
-		public BrowseDocumentsViewModel()
->>>>>>> fd42602e
-		{
-			DisplayName = "Documents";
-			Events.Subscribe(this);
-
-			Server.CurrentDatabaseChanged += delegate
-			{
-				Initialize();
-			};
-		}
-
-		void Initialize()
-		{
-			Status = "Retrieving documents.";
-
-			Documents = new BindablePagedQuery<JsonDocument, DocumentViewModel>(
-				GetDocumentsQuery,
-				jdoc => new DocumentViewModel(jdoc));
-
-			Documents.PageSize = 25;
-
-			NotifyOfPropertyChange("");
-		}
-
-		protected override void OnInitialize()
-		{
-			Initialize();
-		}
-
-		public string Status
-		{
-			get { return status; }
-			set { status = value; NotifyOfPropertyChange(() => Status); }
-		}
-
-		Task<JsonDocument[]> GetDocumentsQuery(int start, int pageSize)
-		{
-			using (var session = Server.OpenSession())
-				return session.Advanced.AsyncDatabaseCommands
-					.GetDocumentsAsync(start, pageSize);
-		}
-
-		public BindablePagedQuery<JsonDocument, DocumentViewModel> Documents { get; private set; }
-
-		void IHandle<DocumentDeleted>.Handle(DocumentDeleted message)
-		{
-			if (Documents == null) return;
-
-			var deleted = Documents.Where(x => x.Id == message.DocumentId).FirstOrDefault();
-
-			if (deleted != null)
-				Documents.Remove(deleted);
-		}
-
-		public void CreateNewDocument()
-		{
-			var doc = IoC.Get<EditDocumentViewModel>();
-			Events.Publish(new DatabaseScreenRequested(() => doc));
-		}
-
-		public bool HasDocuments { get { return Documents.Any(); } }
-
-		protected override void OnActivate()
-		{
-			if (Documents == null) return;
-
-			var countOfDocuments = Server.Statistics.CountOfDocuments;
-
-			Status = countOfDocuments == 0
-				? "The database contains no documents."
-				: string.Empty;
-
-			if (countOfDocuments > 0)
-				RefreshDocuments(countOfDocuments);
-		}
-
-		public void RefreshDocuments(long total)
-		{
-			WorkStarted("retrieving documents");
-			Documents.GetTotalResults = () => total;
-			Documents.LoadPage(() =>
-			{
-				NotifyOfPropertyChange(() => HasDocuments);
-				WorkCompleted("retrieving documents");
-			});
-		}
-	}
+using Raven.Abstractions.Data;
+using Raven.Studio.Infrastructure.Navigation;
+
+namespace Raven.Studio.Features.Documents
+{
+	using System.ComponentModel.Composition;
+	using System.Linq;
+	using System.Threading.Tasks;
+	using Caliburn.Micro;
+	using Framework;
+	using Messages;
+	using Plugins;
+	using Plugins.Database;
+
+    [Export]
+	[ExportDatabaseExplorerItem("Documents", Index = 40)]
+	public class BrowseDocumentsViewModel : RavenScreen,
+		IHandle<DocumentDeleted>
+	{
+		string status;
+
+		[ImportingConstructor]
+		public BrowseDocumentsViewModel()
+		{
+			DisplayName = "Documents";
+			Events.Subscribe(this);
+
+			Server.CurrentDatabaseChanged += delegate
+			{
+				Initialize();
+			};
+		}
+
+		void Initialize()
+		{
+			Status = "Retrieving documents.";
+
+			Documents = new BindablePagedQuery<JsonDocument, DocumentViewModel>(
+				GetDocumentsQuery,
+				jdoc => new DocumentViewModel(jdoc));
+
+			Documents.PageSize = 25;
+
+			NotifyOfPropertyChange("");
+		}
+
+		protected override void OnInitialize()
+		{
+			Initialize();
+		}
+
+		public string Status
+		{
+			get { return status; }
+			set { status = value; NotifyOfPropertyChange(() => Status); }
+		}
+
+		Task<JsonDocument[]> GetDocumentsQuery(int start, int pageSize)
+		{
+			using (var session = Server.OpenSession())
+				return session.Advanced.AsyncDatabaseCommands
+					.GetDocumentsAsync(start, pageSize);
+		}
+
+		public BindablePagedQuery<JsonDocument, DocumentViewModel> Documents { get; private set; }
+
+		void IHandle<DocumentDeleted>.Handle(DocumentDeleted message)
+		{
+			if (Documents == null) return;
+
+			var deleted = Documents.Where(x => x.Id == message.DocumentId).FirstOrDefault();
+
+			if (deleted != null)
+				Documents.Remove(deleted);
+		}
+
+		public void CreateNewDocument()
+		{
+			var doc = IoC.Get<EditDocumentViewModel>();
+			Events.Publish(new DatabaseScreenRequested(() => doc));
+		}
+
+		public bool HasDocuments { get { return Documents.Any(); } }
+
+		protected override void OnActivate()
+		{
+			if (Documents == null) return;
+
+			var countOfDocuments = Server.Statistics.CountOfDocuments;
+
+			Status = countOfDocuments == 0
+				? "The database contains no documents."
+				: string.Empty;
+
+			if (countOfDocuments > 0)
+				RefreshDocuments(countOfDocuments);
+		}
+
+		public void RefreshDocuments(long total)
+		{
+			WorkStarted("retrieving documents");
+			Documents.GetTotalResults = () => total;
+			Documents.LoadPage(() =>
+			{
+				NotifyOfPropertyChange(() => HasDocuments);
+				WorkCompleted("retrieving documents");
+			});
+		}
+	}
 }