--- conflicted
+++ resolved
@@ -1,184 +1,179 @@
-﻿namespace Raven.Studio.Features.Tasks
-{
-	using System;
-	using System.Collections.Generic;
-	using System.ComponentModel.Composition;
-	using System.IO;
-	using System.Net;
-	using System.Threading.Tasks;
-	using System.Windows.Controls;
-	using Caliburn.Micro;
-	using Client.Client;
-	using Client.Document;
-	using Client.Silverlight.Client;
-	using Database;
-	using Ionic.Zlib;
-	using Framework.Extensions;
-	using Messages;
-	using Newtonsoft.Json;
-	using Newtonsoft.Json.Linq;
-	using Plugins;
-
-<<<<<<< HEAD
-	[ExportTask("Export Database")]
-	public class ExportTask : ConsoleOutputTask, ITask
-=======
-	[Plugins.Tasks.ExportTask("Export Database")]
-	public class ExportTask : ConsoleOutputTask
->>>>>>> 16224908
-	{
-		bool exportIndexesOnly;
-
-		[ImportingConstructor]
-		public ExportTask(IServer server, IEventAggregator events)
-			: base(server, events)
-		{
-		}
-
-		public bool ExportIndexesOnly
-		{
-			get { return exportIndexesOnly; }
-			set
-			{
-				exportIndexesOnly = value;
-				NotifyOfPropertyChange(() => ExportIndexesOnly);
-			}
-		}
-
-		public void ExportData()
-		{
-			Status = string.Empty;
-
-			var saveFile = new SaveFileDialog();
-			var dialogResult = saveFile.ShowDialog();
-
-			if (!dialogResult.HasValue || !dialogResult.Value) return;
-
-			WorkStarted("exporting database");
-	
-			var tasks = (IEnumerable<Task>)ExportData(saveFile, ExportIndexesOnly).GetEnumerator();
-			tasks.ExecuteInSequence(OnTaskFinished, OnException);
-		}
-
-		void OnTaskFinished(bool success)
-		{
-			WorkCompleted("exporting database");
-
-			Status = success ? "Export Complete" : "Export Failed!";
-
-			if(success)
-				Events.Publish(new NotificationRaised("Export Completed", NotificationLevel.Info));
-		}
-
-		void OnException(Exception e)
-		{
-			Output("The export failed with the following exception: {0}", e.Message);
-			NotifyError("Database Export Failed");
-		}
-
-		IEnumerable<Task> ExportData(SaveFileDialog saveFile, bool indexesOnly)
-		{
-			Output("Exporting to {0}", saveFile.SafeFileName);
-			Output("- Indexes only, documents will be excluded");
-
-			var stream = saveFile.OpenFile();
-			var jsonRequestFactory = new HttpJsonRequestFactory();
-			var baseUrl = server.CurrentDatabaseAddress;
-			var credentials = new NetworkCredential();
-			var convention = new DocumentConvention();
-
-			var streamWriter = new StreamWriter(new GZipStream(stream, CompressionMode.Compress));
-			var jsonWriter = new JsonTextWriter(streamWriter)
-								{
-									Formatting = Formatting.Indented
-								};
-
-			Output("Begin reading indexes");
-
-			jsonWriter.WriteStartObject();
-			jsonWriter.WritePropertyName("Indexes");
-			jsonWriter.WriteStartArray();
-
-			int totalCount = 0;
-			const int batchSize = 128;
-			var completed = false;
-
-			while (!completed)
-			{
-				var url = (baseUrl + "/indexes/?start=" + totalCount + "&pageSize=" + batchSize).NoCache();
-				var request = jsonRequestFactory.CreateHttpJsonRequest(this, url, "GET", credentials, convention);
-				var response = request.ReadResponseStringAsync();
-				yield return response;
-
-				var documents = response.Result;
-				var array = JArray.Parse(documents);
-				if (array.Count == 0)
-				{
-					Output("Done with reading indexes, total: {0}", totalCount);
-					completed = true;
-				}
-				else
-				{
-					totalCount += array.Count;
-					Output("Reading batch of {0,3} indexes, read so far: {1,10:#,#}", array.Count, totalCount);
-					foreach (JToken item in array)
-					{
-						item.WriteTo(jsonWriter);
-					}
-				}
-			}
-
-			jsonWriter.WriteEndArray();
-			jsonWriter.WritePropertyName("Docs");
-			jsonWriter.WriteStartArray();
-
-			if (indexesOnly)
-			{
-				Output("Skipping documents");
-			}
-			else
-			{
-				Output("Begin reading documents");
-
-				var lastEtag = Guid.Empty;
-				totalCount = 0;
-				completed = false;
-				while (!completed)
-				{
-					var url = (baseUrl + "/docs/?pageSize=" + batchSize + "&etag=" + lastEtag).NoCache();
-					var request = jsonRequestFactory.CreateHttpJsonRequest(this, url, "GET", credentials, convention);
-					var response = request.ReadResponseStringAsync();
-					yield return response;
-
-					var array = JArray.Parse(response.Result);
-					if (array.Count == 0)
-					{
-						Output("Done with reading documents, total: {0}", totalCount);
-						completed = true;
-					}
-					else
-					{
-						totalCount += array.Count;
-						Output("Reading batch of {0,3} documents, read so far: {1,10:#,#}", array.Count,
-									totalCount);
-						foreach (JToken item in array)
-						{
-							item.WriteTo(jsonWriter);
-						}
-						lastEtag = new Guid(array.Last.Value<JObject>("@metadata").Value<string>("@etag"));
-					}
-				}
-			}
-
-			Execute.OnUIThread(() =>
-								{
-									jsonWriter.WriteEndArray();
-									jsonWriter.WriteEndObject();
-									streamWriter.Flush();
-									streamWriter.Dispose();
-									stream.Dispose();
-								});
-			Output("Export complete");
-		}
-	}
+﻿namespace Raven.Studio.Features.Tasks
+{
+	using System;
+	using System.Collections.Generic;
+	using System.ComponentModel.Composition;
+	using System.IO;
+	using System.Net;
+	using System.Threading.Tasks;
+	using System.Windows.Controls;
+	using Caliburn.Micro;
+	using Client.Client;
+	using Client.Document;
+	using Client.Silverlight.Client;
+	using Database;
+	using Ionic.Zlib;
+	using Framework.Extensions;
+	using Messages;
+	using Newtonsoft.Json;
+	using Newtonsoft.Json.Linq;
+	using Plugins;
+
+	[Plugins.Tasks.ExportTask("Export Database")]
+	public class ExportTask : ConsoleOutputTask
+	{
+		bool exportIndexesOnly;
+
+		[ImportingConstructor]
+		public ExportTask(IServer server, IEventAggregator events)
+			: base(server, events)
+		{
+		}
+
+		public bool ExportIndexesOnly
+		{
+			get { return exportIndexesOnly; }
+			set
+			{
+				exportIndexesOnly = value;
+				NotifyOfPropertyChange(() => ExportIndexesOnly);
+			}
+		}
+
+		public void ExportData()
+		{
+			Status = string.Empty;
+
+			var saveFile = new SaveFileDialog();
+			var dialogResult = saveFile.ShowDialog();
+
+			if (!dialogResult.HasValue || !dialogResult.Value) return;
+
+			WorkStarted("exporting database");
+	
+			var tasks = (IEnumerable<Task>)ExportData(saveFile, ExportIndexesOnly).GetEnumerator();
+			tasks.ExecuteInSequence(OnTaskFinished, OnException);
+		}
+
+		void OnTaskFinished(bool success)
+		{
+			WorkCompleted("exporting database");
+
+			Status = success ? "Export Complete" : "Export Failed!";
+
+			if(success)
+				Events.Publish(new NotificationRaised("Export Completed", NotificationLevel.Info));
+		}
+
+		void OnException(Exception e)
+		{
+			Output("The export failed with the following exception: {0}", e.Message);
+			NotifyError("Database Export Failed");
+		}
+
+		IEnumerable<Task> ExportData(SaveFileDialog saveFile, bool indexesOnly)
+		{
+			Output("Exporting to {0}", saveFile.SafeFileName);
+			Output("- Indexes only, documents will be excluded");
+
+			var stream = saveFile.OpenFile();
+			var jsonRequestFactory = new HttpJsonRequestFactory();
+			var baseUrl = server.CurrentDatabaseAddress;
+			var credentials = new NetworkCredential();
+			var convention = new DocumentConvention();
+
+			var streamWriter = new StreamWriter(new GZipStream(stream, CompressionMode.Compress));
+			var jsonWriter = new JsonTextWriter(streamWriter)
+								{
+									Formatting = Formatting.Indented
+								};
+
+			Output("Begin reading indexes");
+
+			jsonWriter.WriteStartObject();
+			jsonWriter.WritePropertyName("Indexes");
+			jsonWriter.WriteStartArray();
+
+			int totalCount = 0;
+			const int batchSize = 128;
+			var completed = false;
+
+			while (!completed)
+			{
+				var url = (baseUrl + "/indexes/?start=" + totalCount + "&pageSize=" + batchSize).NoCache();
+				var request = jsonRequestFactory.CreateHttpJsonRequest(this, url, "GET", credentials, convention);
+				var response = request.ReadResponseStringAsync();
+				yield return response;
+
+				var documents = response.Result;
+				var array = JArray.Parse(documents);
+				if (array.Count == 0)
+				{
+					Output("Done with reading indexes, total: {0}", totalCount);
+					completed = true;
+				}
+				else
+				{
+					totalCount += array.Count;
+					Output("Reading batch of {0,3} indexes, read so far: {1,10:#,#}", array.Count, totalCount);
+					foreach (JToken item in array)
+					{
+						item.WriteTo(jsonWriter);
+					}
+				}
+			}
+
+			jsonWriter.WriteEndArray();
+			jsonWriter.WritePropertyName("Docs");
+			jsonWriter.WriteStartArray();
+
+			if (indexesOnly)
+			{
+				Output("Skipping documents");
+			}
+			else
+			{
+				Output("Begin reading documents");
+
+				var lastEtag = Guid.Empty;
+				totalCount = 0;
+				completed = false;
+				while (!completed)
+				{
+					var url = (baseUrl + "/docs/?pageSize=" + batchSize + "&etag=" + lastEtag).NoCache();
+					var request = jsonRequestFactory.CreateHttpJsonRequest(this, url, "GET", credentials, convention);
+					var response = request.ReadResponseStringAsync();
+					yield return response;
+
+					var array = JArray.Parse(response.Result);
+					if (array.Count == 0)
+					{
+						Output("Done with reading documents, total: {0}", totalCount);
+						completed = true;
+					}
+					else
+					{
+						totalCount += array.Count;
+						Output("Reading batch of {0,3} documents, read so far: {1,10:#,#}", array.Count,
+									totalCount);
+						foreach (JToken item in array)
+						{
+							item.WriteTo(jsonWriter);
+						}
+						lastEtag = new Guid(array.Last.Value<JObject>("@metadata").Value<string>("@etag"));
+					}
+				}
+			}
+
+			Execute.OnUIThread(() =>
+								{
+									jsonWriter.WriteEndArray();
+									jsonWriter.WriteEndObject();
+									streamWriter.Flush();
+									streamWriter.Dispose();
+									stream.Dispose();
+								});
+			Output("Export complete");
+		}
+	}
 }