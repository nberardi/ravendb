﻿<ResourceDictionary xmlns="http://schemas.microsoft.com/winfx/2006/xaml/presentation"
					xmlns:x="http://schemas.microsoft.com/winfx/2006/xaml"
					xmlns:c="clr-namespace:Raven.Studio.Controls"
<<<<<<< HEAD
					xmlns:System="clr-namespace:System;assembly=mscorlib"
=======
					xmlns:mc="http://schemas.openxmlformats.org/markup-compatibility/2006"
					xmlns:d="http://schemas.microsoft.com/expression/blend/2008"
>>>>>>> 16224908
					mc:Ignorable="d">

	<ResourceDictionary.MergedDictionaries>
		<ResourceDictionary Source="Brushes.xaml" />
		<ResourceDictionary Source="Fonts.xaml" />
	</ResourceDictionary.MergedDictionaries>

	<Style TargetType="c:Label"
		   x:Key="LabelBaseStyle">
		<Setter Property="FontSize"
				Value="{StaticResource ControlTitleFontSize}" />
		<Setter Property="Foreground"
				Value="#999" />
		<Setter Property="Margin"
				Value="0 0 4 0" />
		<Setter Property="HorizontalAlignment"
				Value="Right" />
		<Setter Property="FontFamily"
				Value="Segoe UI" />
		<Setter Property="Template">
			<Setter.Value>
				<ControlTemplate TargetType="c:Label">
					<ContentPresenter Content="{TemplateBinding Content}" />
				</ControlTemplate>
			</Setter.Value>
		</Setter>
	</Style>

	<Style TargetType="c:Label"
		   BasedOn="{StaticResource LabelBaseStyle}" />


	<Style TargetType="ListBoxItem"
		   x:Key="DatabaseMenuListBoxItem">
		<Setter Property="Padding"
				Value="6,6,3,6" />
		<Setter Property="HorizontalContentAlignment"
				Value="Left" />
		<Setter Property="VerticalContentAlignment"
				Value="Top" />
		<Setter Property="Background"
				Value="Transparent" />
		<Setter Property="BorderThickness"
				Value="1" />
		<Setter Property="TabNavigation"
				Value="Local" />
		<Setter Property="Template">
			<Setter.Value>
				<ControlTemplate TargetType="ListBoxItem">
					<Grid Background="{TemplateBinding Background}">
						<VisualStateManager.VisualStateGroups>
							<VisualStateGroup x:Name="CommonStates">
								<VisualState x:Name="Normal" />
								<VisualState x:Name="MouseOver">
									<Storyboard>
										<DoubleAnimation Storyboard.TargetName="fillColor"
														 Storyboard.TargetProperty="Opacity"
														 Duration="0"
														 To=".35" />
									</Storyboard>
								</VisualState>
								<VisualState x:Name="Disabled">
									<Storyboard>
										<DoubleAnimation Storyboard.TargetName="contentPresenter"
														 Storyboard.TargetProperty="Opacity"
														 Duration="0"
														 To=".55" />
									</Storyboard>
								</VisualState>
							</VisualStateGroup>
							<VisualStateGroup x:Name="SelectionStates">
								<VisualState x:Name="Unselected" />
								<VisualState x:Name="Selected">
									<Storyboard>
										<DoubleAnimation Duration="0"
														 To="1"
														 Storyboard.TargetProperty="(UIElement.Opacity)"
														 Storyboard.TargetName="selectedVisual"
														 d:IsOptimized="True" />
									</Storyboard>
								</VisualState>
								<VisualState x:Name="SelectedUnfocused">
									<Storyboard>
										<DoubleAnimation Duration="0"
														 To="1"
														 Storyboard.TargetProperty="(UIElement.Opacity)"
														 Storyboard.TargetName="selectedVisual"
														 d:IsOptimized="True" />
									</Storyboard>
								</VisualState>
							</VisualStateGroup>
							<VisualStateGroup x:Name="FocusStates">
								<VisualState x:Name="Focused" />
								<VisualState x:Name="Unfocused" />
							</VisualStateGroup>
						</VisualStateManager.VisualStateGroups>
						<Rectangle x:Name="fillColor"
								   Opacity="0"
								   Fill="#FFFFDDE9"
								   IsHitTestVisible="False"
								   RadiusX="3"
								   RadiusY="3" />
						<ContentPresenter x:Name="contentPresenter"
										  Content="{TemplateBinding Content}"
										  ContentTemplate="{TemplateBinding ContentTemplate}"
										  HorizontalAlignment="{TemplateBinding HorizontalContentAlignment}"
										  Margin="{TemplateBinding Padding}" />
						<Border x:Name="selectedVisual"
								BorderBrush="{StaticResource DividerBrush}"
								BorderThickness="1,0,0,0"
								CornerRadius="5"
								Opacity="0" />
					</Grid>
				</ControlTemplate>
			</Setter.Value>
		</Setter>
	</Style>

	<Style x:Key="Grouping"
		   TargetType="Border">
		<Setter Property="BorderBrush"
				Value="{StaticResource DividerBrush}" />
		<Setter Property="BorderThickness"
				Value="1,0,0,0" />
		<Setter Property="CornerRadius"
				Value="5" />
		<Setter Property="Padding"
				Value="6 0 0 0" />
		<Setter Property="VerticalAlignment"
				Value="Top" />
		<Setter Property="HorizontalAlignment"
				Value="Left" />
	</Style>

	<Style x:Key="howLongSinceStyle"
		   TargetType="TextBlock">
		<Setter Property="Foreground"
				Value="{StaticResource AccentTextBrush}" />
		<Setter Property="FontStyle"
				Value="Italic" />
	</Style>

	<Style x:Key="SectionHeader"
		   TargetType="TextBlock">
		<Setter Property="FontFamily"
				Value="Segoe UI" />
		<Setter Property="FontSize"
				Value="21.333" />
		<Setter Property="TextWrapping"
				Value="Wrap" />
		<Setter Property="TextTrimming"
				Value="WordEllipsis" />
		<Setter Property="Margin"
				Value="0 0 0 8" />
	</Style>

	<Style TargetType="TextBlock">
		<Setter Property="FontFamily"
				Value="Segoe UI" />
		<Setter Property="TextTrimming"
				Value="WordEllipsis" />
	</Style>

	<Style TargetType="ContentControl">
		<Setter Property="HorizontalContentAlignment"
				Value="Stretch" />
		<Setter Property="VerticalContentAlignment"
				Value="Stretch" />
	</Style>

<<<<<<< HEAD
	<Style TargetType="c:Label"
		   x:Key="LabelBaseStyle">
		<Setter Property="FontSize"
				Value="{StaticResource ControlTitleFontSize}" />
		<Setter Property="Foreground"
				Value="#999" />
		<Setter Property="Margin"
				Value="0 0 4 0" />
		<Setter Property="HorizontalAlignment"
				Value="Right" />
		<Setter Property="FontFamily"
				Value="Segoe UI" />
		<Setter Property="Template">
			<Setter.Value>
				<ControlTemplate TargetType="c:Label">
					<ContentPresenter Content="{TemplateBinding Content}" />
				</ControlTemplate>
			</Setter.Value>
		</Setter>
	</Style>

	<Style TargetType="c:Label"
		   BasedOn="{StaticResource LabelBaseStyle}"/>
=======
>>>>>>> 16224908

	<Style x:Key="Header"
		   TargetType="TextBlock">
		<Setter Property="FontSize"
				Value="32" />
		<Setter Property="Foreground"
				Value="{StaticResource AccentTextBrush}" />
		<Setter Property="TextTrimming"
				Value="WordEllipsis" />
	</Style>

	<Style x:Key="HighlightedValue"
		   TargetType="TextBlock">
		<Setter Property="FontSize"
				Value="20" />
		<Setter Property="Foreground"
				Value="{StaticResource AccentTextBrush}" />
		<Setter Property="FontStyle"
				Value="Italic" />
		<Setter Property="TextWrapping"
				Value="Wrap" />
	</Style>

	<Style x:Key="Instruction"
		   TargetType="TextBlock">
		<Setter Property="FontSize"
				Value="16" />
		<Setter Property="TextWrapping"
				Value="Wrap" />
	</Style>

	<Style x:Key="PanelTitle"
		   TargetType="TextBlock">
		<Setter Property="FontSize"
				Value="10.667" />
		<Setter Property="Foreground"
				Value="#7F000000" />
	</Style>

	<Style x:Key="ApplicationNameStyle"
		   TargetType="TextBlock">
		<Setter Property="Foreground"
				Value="{StaticResource ApplicationNameBrush}" />
		<Setter Property="FontFamily"
				Value="{StaticResource HeaderFontFamily}" />
		<Setter Property="FontSize"
				Value="{StaticResource ApplicationNameFontSize}" />
		<Setter Property="TextOptions.TextHintingMode"
				Value="Animated" />
		<Setter Property="Margin"
				Value="43,33,0,0" />
		<Setter Property="VerticalAlignment"
				Value="Center" />
		<Setter Property="HorizontalAlignment"
				Value="Left" />
	</Style>

	<Style x:Key="LinkStyle"
		   TargetType="HyperlinkButton">
		<Setter Property="BorderThickness"
				Value="1" />
		<Setter Property="BorderBrush"
				Value="{StaticResource NavigationBorderBrush}" />
		<Setter Property="Foreground"
				Value="{StaticResource NavigationForegroundBrush}" />
		<Setter Property="FontFamily"
				Value="{StaticResource HeaderFontFamily}" />
		<Setter Property="FontSize"
				Value="12" />
		<Setter Property="TextOptions.TextHintingMode"
				Value="Fixed" />
		<Setter Property="Cursor"
				Value="Hand" />
		<Setter Property="MinHeight"
				Value="28" />
		<Setter Property="VerticalContentAlignment"
				Value="Center" />
		<Setter Property="HorizontalContentAlignment"
				Value="Center" />
		<Setter Property="Padding"
				Value="8,4,0,4" />
		<Setter Property="Template">
			<Setter.Value>
				<ControlTemplate TargetType="HyperlinkButton">
					<Grid x:Name="ButtonGrid"
						  Cursor="{TemplateBinding Cursor}">
						<VisualStateManager.VisualStateGroups>
							<VisualStateGroup x:Name="CommonStates">
								<VisualState x:Name="Normal" />
								<VisualState x:Name="MouseOver">
									<Storyboard>
										<ObjectAnimationUsingKeyFrames BeginTime="00:00:00"
																	   Duration="00:00:00.0010000"
																	   Storyboard.TargetName="InteractiveElementBorder"
																	   Storyboard.TargetProperty="(UIElement.Visibility)">
											<DiscreteObjectKeyFrame KeyTime="00:00:00">
												<DiscreteObjectKeyFrame.Value>
													<Visibility>Visible</Visibility>
												</DiscreteObjectKeyFrame.Value>
											</DiscreteObjectKeyFrame>
										</ObjectAnimationUsingKeyFrames>
										<DoubleAnimationUsingKeyFrames BeginTime="00:00:00"
																	   Duration="00:00:00.0010000"
																	   Storyboard.TargetName="InteractiveElementBorder"
																	   Storyboard.TargetProperty="(UIElement.Opacity)">
											<EasingDoubleKeyFrame KeyTime="00:00:00"
																  Value="0.95" />
										</DoubleAnimationUsingKeyFrames>
										<DoubleAnimationUsingKeyFrames BeginTime="00:00:00"
																	   Duration="00:00:00.0010000"
																	   Storyboard.TargetName="ContentPresenter"
																	   Storyboard.TargetProperty="(UIElement.Opacity)">
											<EasingDoubleKeyFrame KeyTime="00:00:00"
																  Value="0" />
										</DoubleAnimationUsingKeyFrames>
										<DoubleAnimationUsingKeyFrames BeginTime="00:00:00"
																	   Duration="00:00:00.0010000"
																	   Storyboard.TargetName="InteractiveBorder"
																	   Storyboard.TargetProperty="(UIElement.Opacity)">
											<EasingDoubleKeyFrame KeyTime="00:00:00"
																  Value="1" />
										</DoubleAnimationUsingKeyFrames>
									</Storyboard>
								</VisualState>
								<VisualState x:Name="Pressed">
									<Storyboard>
										<ObjectAnimationUsingKeyFrames BeginTime="00:00:00"
																	   Duration="00:00:00.0010000"
																	   Storyboard.TargetName="InteractiveElementBorder"
																	   Storyboard.TargetProperty="(UIElement.Visibility)">
											<DiscreteObjectKeyFrame KeyTime="00:00:00">
												<DiscreteObjectKeyFrame.Value>
													<Visibility>Visible</Visibility>
												</DiscreteObjectKeyFrame.Value>
											</DiscreteObjectKeyFrame>
										</ObjectAnimationUsingKeyFrames>
										<DoubleAnimationUsingKeyFrames BeginTime="00:00:00"
																	   Duration="00:00:00.0010000"
																	   Storyboard.TargetName="InteractiveElementBorder"
																	   Storyboard.TargetProperty="(UIElement.Opacity)">
											<EasingDoubleKeyFrame KeyTime="00:00:00"
																  Value="0.8" />
										</DoubleAnimationUsingKeyFrames>
										<DoubleAnimationUsingKeyFrames BeginTime="00:00:00"
																	   Duration="00:00:00.0010000"
																	   Storyboard.TargetName="ContentPresenter"
																	   Storyboard.TargetProperty="(UIElement.Opacity)">
											<EasingDoubleKeyFrame KeyTime="00:00:00"
																  Value="0.5" />
										</DoubleAnimationUsingKeyFrames>
										<DoubleAnimationUsingKeyFrames BeginTime="00:00:00"
																	   Duration="00:00:00.0010000"
																	   Storyboard.TargetName="InteractiveBorder"
																	   Storyboard.TargetProperty="(UIElement.Opacity)">
											<EasingDoubleKeyFrame KeyTime="00:00:00"
																  Value="1" />
										</DoubleAnimationUsingKeyFrames>
									</Storyboard>
								</VisualState>
								<VisualState x:Name="Disabled">
									<Storyboard>
										<ObjectAnimationUsingKeyFrames Duration="0"
																	   Storyboard.TargetName="DisabledOverlay"
																	   Storyboard.TargetProperty="Visibility">
											<DiscreteObjectKeyFrame KeyTime="0">
												<DiscreteObjectKeyFrame.Value>
													<Visibility>Visible</Visibility>
												</DiscreteObjectKeyFrame.Value>
											</DiscreteObjectKeyFrame>
										</ObjectAnimationUsingKeyFrames>
										<ObjectAnimationUsingKeyFrames BeginTime="00:00:00"
																	   Duration="00:00:00.0010000"
																	   Storyboard.TargetName="ContentPresenter"
																	   Storyboard.TargetProperty="(FrameworkElement.HorizontalAlignment)">
											<DiscreteObjectKeyFrame KeyTime="00:00:00">
												<DiscreteObjectKeyFrame.Value>
													<HorizontalAlignment>Center</HorizontalAlignment>
												</DiscreteObjectKeyFrame.Value>
											</DiscreteObjectKeyFrame>
										</ObjectAnimationUsingKeyFrames>
										<ObjectAnimationUsingKeyFrames BeginTime="00:00:00"
																	   Duration="00:00:00.0010000"
																	   Storyboard.TargetName="ContentPresenter"
																	   Storyboard.TargetProperty="(FrameworkElement.VerticalAlignment)">
											<DiscreteObjectKeyFrame KeyTime="00:00:00">
												<DiscreteObjectKeyFrame.Value>
													<VerticalAlignment>Center</VerticalAlignment>
												</DiscreteObjectKeyFrame.Value>
											</DiscreteObjectKeyFrame>
										</ObjectAnimationUsingKeyFrames>
										<ObjectAnimationUsingKeyFrames BeginTime="00:00:00"
																	   Duration="00:00:00.0010000"
																	   Storyboard.TargetName="DisabledOverlay"
																	   Storyboard.TargetProperty="(FrameworkElement.HorizontalAlignment)">
											<DiscreteObjectKeyFrame KeyTime="00:00:00">
												<DiscreteObjectKeyFrame.Value>
													<HorizontalAlignment>Center</HorizontalAlignment>
												</DiscreteObjectKeyFrame.Value>
											</DiscreteObjectKeyFrame>
										</ObjectAnimationUsingKeyFrames>
										<ObjectAnimationUsingKeyFrames BeginTime="00:00:00"
																	   Duration="00:00:00.0010000"
																	   Storyboard.TargetName="DisabledOverlay"
																	   Storyboard.TargetProperty="(FrameworkElement.VerticalAlignment)">
											<DiscreteObjectKeyFrame KeyTime="00:00:00">
												<DiscreteObjectKeyFrame.Value>
													<VerticalAlignment>Center</VerticalAlignment>
												</DiscreteObjectKeyFrame.Value>
											</DiscreteObjectKeyFrame>
										</ObjectAnimationUsingKeyFrames>
										<DoubleAnimationUsingKeyFrames BeginTime="00:00:00"
																	   Duration="00:00:00.0010000"
																	   Storyboard.TargetName="ContentPresenter"
																	   Storyboard.TargetProperty="(UIElement.Opacity)">
											<EasingDoubleKeyFrame KeyTime="00:00:00"
																  Value="0" />
										</DoubleAnimationUsingKeyFrames>
										<DoubleAnimationUsingKeyFrames BeginTime="00:00:00"
																	   Duration="00:00:00.0010000"
																	   Storyboard.TargetName="DisabledOverlay"
																	   Storyboard.TargetProperty="(UIElement.Opacity)">
											<EasingDoubleKeyFrame KeyTime="00:00:00"
																  Value="0.5" />
										</DoubleAnimationUsingKeyFrames>
									</Storyboard>
								</VisualState>
							</VisualStateGroup>
							<VisualStateGroup x:Name="LinkStates">
								<VisualState x:Name="ActiveLink">
									<Storyboard>
										<DoubleAnimationUsingKeyFrames BeginTime="00:00:00"
																	   Duration="00:00:00.0010000"
																	   Storyboard.TargetName="ContentBorder"
																	   Storyboard.TargetProperty="(UIElement.Opacity)">
											<EasingDoubleKeyFrame KeyTime="00:00:00"
																  Value="1" />
										</DoubleAnimationUsingKeyFrames>
									</Storyboard>
								</VisualState>
								<VisualState x:Name="InactiveLink" />
							</VisualStateGroup>
						</VisualStateManager.VisualStateGroups>
						<Border x:Name="ContentBorder"
								MinWidth="{TemplateBinding MinWidth}"
								MinHeight="{TemplateBinding MinHeight}"
								Opacity="0.4"
								Padding="0">
							<ContentPresenter x:Name="ContentPresenter"
											  HorizontalAlignment="{TemplateBinding HorizontalContentAlignment}"
											  VerticalAlignment="{TemplateBinding VerticalContentAlignment}"
											  Margin="{TemplateBinding Padding}"
											  Content="{TemplateBinding Content}"
											  ContentTemplate="{TemplateBinding ContentTemplate}" />
						</Border>
						<Border x:Name="InteractiveBorder"
								MinWidth="{TemplateBinding MinWidth}"
								MinHeight="{TemplateBinding MinHeight}"
								Background="{StaticResource HoverHyperlinkBackgroundBrush}"
								BorderThickness="1,1,1,1"
								Opacity="0"
								BorderBrush="{StaticResource HoverHyperlinkBackgroundBrush}"
								CornerRadius="0" />
						<Border x:Name="InteractiveElementBorder"
								HorizontalAlignment="{TemplateBinding HorizontalContentAlignment}"
								VerticalAlignment="{TemplateBinding VerticalContentAlignment}"
								Visibility="Collapsed">
							<TextBlock x:Name="InteractiveElement"
									   Foreground="{StaticResource HoverHyperlinkForegroundBrush}"
									   FontSize="{TemplateBinding FontSize}"
									   FontWeight="{TemplateBinding FontWeight}"
									   HorizontalAlignment="{TemplateBinding HorizontalContentAlignment}"
									   VerticalAlignment="{TemplateBinding VerticalContentAlignment}"
									   Margin="{TemplateBinding Padding}"
									   Text="{TemplateBinding Content}" />
						</Border>
						<TextBlock x:Name="DisabledOverlay"
								   HorizontalAlignment="{TemplateBinding HorizontalContentAlignment}"
								   VerticalAlignment="{TemplateBinding VerticalContentAlignment}"
								   Margin="{TemplateBinding Padding}"
								   Text="{TemplateBinding Content}"
								   Foreground="#FFAAAAAA"
								   Visibility="Collapsed" />
					</Grid>
				</ControlTemplate>
			</Setter.Value>
		</Setter>
	</Style>

	<!--SearchButtonStyle-->
	<Style x:Key="SearchButtonStyle"
		   TargetType="HyperlinkButton">
		<Setter Property="Margin"
				Value="-18,2,18,5" />
		<Setter Property="ContentTemplate">
			<Setter.Value>
				<DataTemplate>
					<Grid Width="14"
						  Height="16"
						  HorizontalAlignment="Center"
						  VerticalAlignment="Center"
						  Margin="3,2,0,0">
						<Rectangle Fill="#FF767676"
								   HorizontalAlignment="Right"
								   Height="8"
								   Margin="0,0,-0.164,-0.334"
								   RadiusY="0.5"
								   RadiusX="0.5"
								   RenderTransformOrigin="0.5,0.5"
								   Stroke="#FF767676"
								   UseLayoutRounding="False"
								   VerticalAlignment="Bottom"
								   Width="4">
							<Rectangle.RenderTransform>
								<RotateTransform Angle="-45" />
							</Rectangle.RenderTransform>
						</Rectangle>
						<Ellipse Fill="Transparent"
								 Margin="0,0,1,3"
								 Stroke="#FF767676" />
					</Grid>
				</DataTemplate>
			</Setter.Value>
		</Setter>
		<Setter Property="Template">
			<Setter.Value>
				<ControlTemplate TargetType="HyperlinkButton">
					<Grid x:Name="grid"
						  Cursor="{TemplateBinding Cursor}"
<<<<<<< HEAD
						  Margin="-6,0,0,-4" Background="White">
=======
						  Margin="-6,0,0,-4"
						  Background="White">
>>>>>>> 16224908
						<VisualStateManager.VisualStateGroups>
							<VisualStateGroup x:Name="CommonStates">
								<VisualState x:Name="Normal" />
								<VisualState x:Name="MouseOver">
									<Storyboard>
										<ColorAnimation Duration="0"
														To="{StaticResource HighlightLightColor}"
														Storyboard.TargetProperty="(SolidColorBrush.Color)"
														Storyboard.TargetName="ContentPresenterWrapperColor"
														d:IsOptimized="True" />
										<ColorAnimation Duration="0"
														To="{StaticResource Gray5}"
														Storyboard.TargetProperty="(Panel.Background).(SolidColorBrush.Color)"
														Storyboard.TargetName="grid"
														d:IsOptimized="True" />
									</Storyboard>
								</VisualState>
								<VisualState x:Name="Pressed">
									<Storyboard>
										<ColorAnimation Duration="0"
														To="{StaticResource Gray5}"
														Storyboard.TargetProperty="(Panel.Background).(SolidColorBrush.Color)"
														Storyboard.TargetName="grid"
														d:IsOptimized="True" />
										<DoubleAnimation Duration="0"
														 To="0.8"
														 Storyboard.TargetProperty="(UIElement.Opacity)"
														 Storyboard.TargetName="grid"
														 d:IsOptimized="True" />
									</Storyboard>
								</VisualState>
								<VisualState x:Name="Disabled">
									<Storyboard>
										<ObjectAnimationUsingKeyFrames Duration="0"
																	   Storyboard.TargetProperty="Visibility"
																	   Storyboard.TargetName="DisabledOverlay">
											<DiscreteObjectKeyFrame KeyTime="0">
												<DiscreteObjectKeyFrame.Value>
													<Visibility>Visible</Visibility>
												</DiscreteObjectKeyFrame.Value>
											</DiscreteObjectKeyFrame>
										</ObjectAnimationUsingKeyFrames>
									</Storyboard>
								</VisualState>
							</VisualStateGroup>
							<VisualStateGroup x:Name="FocusStates">
								<VisualState x:Name="Focused" />
								<VisualState x:Name="Unfocused" />
							</VisualStateGroup>
						</VisualStateManager.VisualStateGroups>
						<TextBlock x:Name="UnderlineTextBlock"
								   HorizontalAlignment="{TemplateBinding HorizontalContentAlignment}"
								   Margin="{TemplateBinding Padding}"
								   Text="{TemplateBinding Content}"
								   TextDecorations="Underline"
								   Visibility="Collapsed"
								   VerticalAlignment="{TemplateBinding VerticalContentAlignment}">
                            <TextBlock.Foreground>
                                <SolidColorBrush Color="{StaticResource HighlightDarkColor}" />
                            </TextBlock.Foreground>
						</TextBlock>
						<TextBlock x:Name="DisabledOverlay"
								   Foreground="{StaticResource DisabledForegroundBrush}"
								   HorizontalAlignment="{TemplateBinding HorizontalContentAlignment}"
								   Margin="{TemplateBinding Padding}"
								   Text="{TemplateBinding Content}"
								   Visibility="Collapsed"
								   VerticalAlignment="{TemplateBinding VerticalContentAlignment}"
								   Canvas.ZIndex="1" />
						<ContentControl>
							<ContentControl.Foreground>
								<SolidColorBrush x:Name="ContentPresenterWrapperColor"
												 Color="{StaticResource HighlightDarkColor}" />
							</ContentControl.Foreground>
							<ContentPresenter x:Name="contentPresenter"
											  ContentTemplate="{TemplateBinding ContentTemplate}"
											  Content="{TemplateBinding Content}"
											  Width="21"
											  Margin="2,3,0,0" />
						</ContentControl>
						<Rectangle x:Name="FocusVisualElement"
								   IsHitTestVisible="false"
								   Opacity="0"
								   StrokeThickness="1">
							<Rectangle.Stroke>
								<SolidColorBrush Color="{StaticResource HighlightLightColor}" />
							</Rectangle.Stroke>
						</Rectangle>
					</Grid>
				</ControlTemplate>
			</Setter.Value>
		</Setter>
	</Style>

	<Style x:Key="CollectionListBoxItemStyle"
		   TargetType="ListBoxItem">
		<Setter Property="Padding"
				Value="6 3 3 3" />
		<Setter Property="HorizontalContentAlignment"
				Value="Left" />
		<Setter Property="VerticalContentAlignment"
				Value="Top" />
		<Setter Property="Background"
				Value="{StaticResource DefaultScreenBackground}" />
		<Setter Property="BorderThickness"
				Value="1" />
		<Setter Property="TabNavigation"
				Value="Local" />
		<Setter Property="Template">
			<Setter.Value>
				<ControlTemplate TargetType="ListBoxItem">
					<Grid Background="Transparent"
						  d:DesignWidth="240"
						  d:DesignHeight="30">
						<VisualStateManager.VisualStateGroups>
							<VisualStateGroup x:Name="CommonStates">
								<VisualStateGroup.Transitions>
									<VisualTransition GeneratedDuration="0:0:0.2">
										<VisualTransition.GeneratedEasingFunction>
											<CircleEase EasingMode="EaseInOut" />
										</VisualTransition.GeneratedEasingFunction>
									</VisualTransition>
								</VisualStateGroup.Transitions>
								<VisualState x:Name="Normal" />
								<VisualState x:Name="MouseOver">
									<Storyboard>
										<DoubleAnimation Duration="0"
														 To="1"
														 Storyboard.TargetProperty="(UIElement.Opacity)"
														 Storyboard.TargetName="HoverHighlight"
														 d:IsOptimized="True" />
									</Storyboard>
								</VisualState>
								<VisualState x:Name="Disabled">
									<Storyboard>
										<DoubleAnimation Duration="0"
														 To=".55"
														 Storyboard.TargetProperty="Opacity"
														 Storyboard.TargetName="contentPresenter" />
									</Storyboard>
								</VisualState>
							</VisualStateGroup>
							<VisualStateGroup x:Name="SelectionStates">
								<VisualStateGroup.Transitions>
									<VisualTransition GeneratedDuration="0:0:0.2">
										<VisualTransition.GeneratedEasingFunction>
											<CircleEase EasingMode="EaseInOut" />
										</VisualTransition.GeneratedEasingFunction>
									</VisualTransition>
								</VisualStateGroup.Transitions>
								<VisualState x:Name="Unselected" />
								<VisualState x:Name="Selected">
									<Storyboard>
										<DoubleAnimation Duration="0"
														 To="1"
														 Storyboard.TargetProperty="(UIElement.Opacity)"
														 Storyboard.TargetName="SelectionHighlight"
														 d:IsOptimized="True" />
									</Storyboard>
								</VisualState>
								<VisualState x:Name="SelectedUnfocused">
									<Storyboard>
										<DoubleAnimation Duration="0"
														 To="1"
														 Storyboard.TargetProperty="(UIElement.Opacity)"
														 Storyboard.TargetName="SelectionHighlight"
														 d:IsOptimized="True" />
									</Storyboard>
								</VisualState>
							</VisualStateGroup>
							<VisualStateGroup x:Name="FocusStates">
								<VisualState x:Name="Focused" />
								<VisualState x:Name="Unfocused" />
							</VisualStateGroup>
						</VisualStateManager.VisualStateGroups>

						<Border x:Name="SelectionHighlight"
								CornerRadius="5,0,0,5"
								BorderThickness="1,1,0,1"
								BorderBrush="{StaticResource SelectedItemHighlightBrush}"
								Opacity="0" />

						<Border x:Name="HoverHighlight"
								BorderThickness="1,1,0,1"
								BorderBrush="{StaticResource AccentTextBrush}"
								CornerRadius="5,0,0,5"
								Opacity="0" />

						<ContentPresenter x:Name="contentPresenter"
										  ContentTemplate="{TemplateBinding ContentTemplate}"
										  Content="{TemplateBinding Content}"
										  HorizontalAlignment="{TemplateBinding HorizontalContentAlignment}"
										  Margin="{TemplateBinding Padding}" />
					</Grid>
				</ControlTemplate>
			</Setter.Value>
		</Setter>
	</Style>

<<<<<<< HEAD
	<Style x:Key="StatusStyle" TargetType="TextBlock">
		<Setter Property="FontSize" Value="16"/>
		<Setter Property="TextWrapping" Value="Wrap"/>
		<Setter Property="FontStyle" Value="Italic"/>
		<Setter Property="Foreground" Value="{StaticResource DarkBrush}"/>
	</Style>

</ResourceDictionary>
=======
	<Style x:Key="StatusStyle"
		   TargetType="TextBlock">
		<Setter Property="FontSize"
				Value="16" />
		<Setter Property="TextWrapping"
				Value="Wrap" />
		<Setter Property="FontStyle"
				Value="Italic" />
		<Setter Property="Foreground"
				Value="{StaticResource DarkBrush}" />
	</Style>
</ResourceDictionary>

>>>>>>> 16224908
<|MERGE_RESOLUTION|>--- conflicted
+++ resolved
@@ -1,762 +1,716 @@
-﻿<ResourceDictionary xmlns="http://schemas.microsoft.com/winfx/2006/xaml/presentation"
-					xmlns:x="http://schemas.microsoft.com/winfx/2006/xaml"
-					xmlns:c="clr-namespace:Raven.Studio.Controls"
-<<<<<<< HEAD
-					xmlns:System="clr-namespace:System;assembly=mscorlib"
-=======
-					xmlns:mc="http://schemas.openxmlformats.org/markup-compatibility/2006"
-					xmlns:d="http://schemas.microsoft.com/expression/blend/2008"
->>>>>>> 16224908
-					mc:Ignorable="d">
-
-	<ResourceDictionary.MergedDictionaries>
-		<ResourceDictionary Source="Brushes.xaml" />
-		<ResourceDictionary Source="Fonts.xaml" />
-	</ResourceDictionary.MergedDictionaries>
-
-	<Style TargetType="c:Label"
-		   x:Key="LabelBaseStyle">
-		<Setter Property="FontSize"
-				Value="{StaticResource ControlTitleFontSize}" />
-		<Setter Property="Foreground"
-				Value="#999" />
-		<Setter Property="Margin"
-				Value="0 0 4 0" />
-		<Setter Property="HorizontalAlignment"
-				Value="Right" />
-		<Setter Property="FontFamily"
-				Value="Segoe UI" />
-		<Setter Property="Template">
-			<Setter.Value>
-				<ControlTemplate TargetType="c:Label">
-					<ContentPresenter Content="{TemplateBinding Content}" />
-				</ControlTemplate>
-			</Setter.Value>
-		</Setter>
-	</Style>
-
-	<Style TargetType="c:Label"
-		   BasedOn="{StaticResource LabelBaseStyle}" />
-
-
-	<Style TargetType="ListBoxItem"
-		   x:Key="DatabaseMenuListBoxItem">
-		<Setter Property="Padding"
-				Value="6,6,3,6" />
-		<Setter Property="HorizontalContentAlignment"
-				Value="Left" />
-		<Setter Property="VerticalContentAlignment"
-				Value="Top" />
-		<Setter Property="Background"
-				Value="Transparent" />
-		<Setter Property="BorderThickness"
-				Value="1" />
-		<Setter Property="TabNavigation"
-				Value="Local" />
-		<Setter Property="Template">
-			<Setter.Value>
-				<ControlTemplate TargetType="ListBoxItem">
-					<Grid Background="{TemplateBinding Background}">
-						<VisualStateManager.VisualStateGroups>
-							<VisualStateGroup x:Name="CommonStates">
-								<VisualState x:Name="Normal" />
-								<VisualState x:Name="MouseOver">
-									<Storyboard>
-										<DoubleAnimation Storyboard.TargetName="fillColor"
-														 Storyboard.TargetProperty="Opacity"
-														 Duration="0"
-														 To=".35" />
-									</Storyboard>
-								</VisualState>
-								<VisualState x:Name="Disabled">
-									<Storyboard>
-										<DoubleAnimation Storyboard.TargetName="contentPresenter"
-														 Storyboard.TargetProperty="Opacity"
-														 Duration="0"
-														 To=".55" />
-									</Storyboard>
-								</VisualState>
-							</VisualStateGroup>
-							<VisualStateGroup x:Name="SelectionStates">
-								<VisualState x:Name="Unselected" />
-								<VisualState x:Name="Selected">
-									<Storyboard>
-										<DoubleAnimation Duration="0"
-														 To="1"
-														 Storyboard.TargetProperty="(UIElement.Opacity)"
-														 Storyboard.TargetName="selectedVisual"
-														 d:IsOptimized="True" />
-									</Storyboard>
-								</VisualState>
-								<VisualState x:Name="SelectedUnfocused">
-									<Storyboard>
-										<DoubleAnimation Duration="0"
-														 To="1"
-														 Storyboard.TargetProperty="(UIElement.Opacity)"
-														 Storyboard.TargetName="selectedVisual"
-														 d:IsOptimized="True" />
-									</Storyboard>
-								</VisualState>
-							</VisualStateGroup>
-							<VisualStateGroup x:Name="FocusStates">
-								<VisualState x:Name="Focused" />
-								<VisualState x:Name="Unfocused" />
-							</VisualStateGroup>
-						</VisualStateManager.VisualStateGroups>
-						<Rectangle x:Name="fillColor"
-								   Opacity="0"
-								   Fill="#FFFFDDE9"
-								   IsHitTestVisible="False"
-								   RadiusX="3"
-								   RadiusY="3" />
-						<ContentPresenter x:Name="contentPresenter"
-										  Content="{TemplateBinding Content}"
-										  ContentTemplate="{TemplateBinding ContentTemplate}"
-										  HorizontalAlignment="{TemplateBinding HorizontalContentAlignment}"
-										  Margin="{TemplateBinding Padding}" />
-						<Border x:Name="selectedVisual"
-								BorderBrush="{StaticResource DividerBrush}"
-								BorderThickness="1,0,0,0"
-								CornerRadius="5"
-								Opacity="0" />
-					</Grid>
-				</ControlTemplate>
-			</Setter.Value>
-		</Setter>
-	</Style>
-
-	<Style x:Key="Grouping"
-		   TargetType="Border">
-		<Setter Property="BorderBrush"
-				Value="{StaticResource DividerBrush}" />
-		<Setter Property="BorderThickness"
-				Value="1,0,0,0" />
-		<Setter Property="CornerRadius"
-				Value="5" />
-		<Setter Property="Padding"
-				Value="6 0 0 0" />
-		<Setter Property="VerticalAlignment"
-				Value="Top" />
-		<Setter Property="HorizontalAlignment"
-				Value="Left" />
-	</Style>
-
-	<Style x:Key="howLongSinceStyle"
-		   TargetType="TextBlock">
-		<Setter Property="Foreground"
-				Value="{StaticResource AccentTextBrush}" />
-		<Setter Property="FontStyle"
-				Value="Italic" />
-	</Style>
-
-	<Style x:Key="SectionHeader"
-		   TargetType="TextBlock">
-		<Setter Property="FontFamily"
-				Value="Segoe UI" />
-		<Setter Property="FontSize"
-				Value="21.333" />
-		<Setter Property="TextWrapping"
-				Value="Wrap" />
-		<Setter Property="TextTrimming"
-				Value="WordEllipsis" />
-		<Setter Property="Margin"
-				Value="0 0 0 8" />
-	</Style>
-
-	<Style TargetType="TextBlock">
-		<Setter Property="FontFamily"
-				Value="Segoe UI" />
-		<Setter Property="TextTrimming"
-				Value="WordEllipsis" />
-	</Style>
-
-	<Style TargetType="ContentControl">
-		<Setter Property="HorizontalContentAlignment"
-				Value="Stretch" />
-		<Setter Property="VerticalContentAlignment"
-				Value="Stretch" />
-	</Style>
-
-<<<<<<< HEAD
-	<Style TargetType="c:Label"
-		   x:Key="LabelBaseStyle">
-		<Setter Property="FontSize"
-				Value="{StaticResource ControlTitleFontSize}" />
-		<Setter Property="Foreground"
-				Value="#999" />
-		<Setter Property="Margin"
-				Value="0 0 4 0" />
-		<Setter Property="HorizontalAlignment"
-				Value="Right" />
-		<Setter Property="FontFamily"
-				Value="Segoe UI" />
-		<Setter Property="Template">
-			<Setter.Value>
-				<ControlTemplate TargetType="c:Label">
-					<ContentPresenter Content="{TemplateBinding Content}" />
-				</ControlTemplate>
-			</Setter.Value>
-		</Setter>
-	</Style>
-
-	<Style TargetType="c:Label"
-		   BasedOn="{StaticResource LabelBaseStyle}"/>
-=======
->>>>>>> 16224908
-
-	<Style x:Key="Header"
-		   TargetType="TextBlock">
-		<Setter Property="FontSize"
-				Value="32" />
-		<Setter Property="Foreground"
-				Value="{StaticResource AccentTextBrush}" />
-		<Setter Property="TextTrimming"
-				Value="WordEllipsis" />
-	</Style>
-
-	<Style x:Key="HighlightedValue"
-		   TargetType="TextBlock">
-		<Setter Property="FontSize"
-				Value="20" />
-		<Setter Property="Foreground"
-				Value="{StaticResource AccentTextBrush}" />
-		<Setter Property="FontStyle"
-				Value="Italic" />
-		<Setter Property="TextWrapping"
-				Value="Wrap" />
-	</Style>
-
-	<Style x:Key="Instruction"
-		   TargetType="TextBlock">
-		<Setter Property="FontSize"
-				Value="16" />
-		<Setter Property="TextWrapping"
-				Value="Wrap" />
-	</Style>
-
-	<Style x:Key="PanelTitle"
-		   TargetType="TextBlock">
-		<Setter Property="FontSize"
-				Value="10.667" />
-		<Setter Property="Foreground"
-				Value="#7F000000" />
-	</Style>
-
-	<Style x:Key="ApplicationNameStyle"
-		   TargetType="TextBlock">
-		<Setter Property="Foreground"
-				Value="{StaticResource ApplicationNameBrush}" />
-		<Setter Property="FontFamily"
-				Value="{StaticResource HeaderFontFamily}" />
-		<Setter Property="FontSize"
-				Value="{StaticResource ApplicationNameFontSize}" />
-		<Setter Property="TextOptions.TextHintingMode"
-				Value="Animated" />
-		<Setter Property="Margin"
-				Value="43,33,0,0" />
-		<Setter Property="VerticalAlignment"
-				Value="Center" />
-		<Setter Property="HorizontalAlignment"
-				Value="Left" />
-	</Style>
-
-	<Style x:Key="LinkStyle"
-		   TargetType="HyperlinkButton">
-		<Setter Property="BorderThickness"
-				Value="1" />
-		<Setter Property="BorderBrush"
-				Value="{StaticResource NavigationBorderBrush}" />
-		<Setter Property="Foreground"
-				Value="{StaticResource NavigationForegroundBrush}" />
-		<Setter Property="FontFamily"
-				Value="{StaticResource HeaderFontFamily}" />
-		<Setter Property="FontSize"
-				Value="12" />
-		<Setter Property="TextOptions.TextHintingMode"
-				Value="Fixed" />
-		<Setter Property="Cursor"
-				Value="Hand" />
-		<Setter Property="MinHeight"
-				Value="28" />
-		<Setter Property="VerticalContentAlignment"
-				Value="Center" />
-		<Setter Property="HorizontalContentAlignment"
-				Value="Center" />
-		<Setter Property="Padding"
-				Value="8,4,0,4" />
-		<Setter Property="Template">
-			<Setter.Value>
-				<ControlTemplate TargetType="HyperlinkButton">
-					<Grid x:Name="ButtonGrid"
-						  Cursor="{TemplateBinding Cursor}">
-						<VisualStateManager.VisualStateGroups>
-							<VisualStateGroup x:Name="CommonStates">
-								<VisualState x:Name="Normal" />
-								<VisualState x:Name="MouseOver">
-									<Storyboard>
-										<ObjectAnimationUsingKeyFrames BeginTime="00:00:00"
-																	   Duration="00:00:00.0010000"
-																	   Storyboard.TargetName="InteractiveElementBorder"
-																	   Storyboard.TargetProperty="(UIElement.Visibility)">
-											<DiscreteObjectKeyFrame KeyTime="00:00:00">
-												<DiscreteObjectKeyFrame.Value>
-													<Visibility>Visible</Visibility>
-												</DiscreteObjectKeyFrame.Value>
-											</DiscreteObjectKeyFrame>
-										</ObjectAnimationUsingKeyFrames>
-										<DoubleAnimationUsingKeyFrames BeginTime="00:00:00"
-																	   Duration="00:00:00.0010000"
-																	   Storyboard.TargetName="InteractiveElementBorder"
-																	   Storyboard.TargetProperty="(UIElement.Opacity)">
-											<EasingDoubleKeyFrame KeyTime="00:00:00"
-																  Value="0.95" />
-										</DoubleAnimationUsingKeyFrames>
-										<DoubleAnimationUsingKeyFrames BeginTime="00:00:00"
-																	   Duration="00:00:00.0010000"
-																	   Storyboard.TargetName="ContentPresenter"
-																	   Storyboard.TargetProperty="(UIElement.Opacity)">
-											<EasingDoubleKeyFrame KeyTime="00:00:00"
-																  Value="0" />
-										</DoubleAnimationUsingKeyFrames>
-										<DoubleAnimationUsingKeyFrames BeginTime="00:00:00"
-																	   Duration="00:00:00.0010000"
-																	   Storyboard.TargetName="InteractiveBorder"
-																	   Storyboard.TargetProperty="(UIElement.Opacity)">
-											<EasingDoubleKeyFrame KeyTime="00:00:00"
-																  Value="1" />
-										</DoubleAnimationUsingKeyFrames>
-									</Storyboard>
-								</VisualState>
-								<VisualState x:Name="Pressed">
-									<Storyboard>
-										<ObjectAnimationUsingKeyFrames BeginTime="00:00:00"
-																	   Duration="00:00:00.0010000"
-																	   Storyboard.TargetName="InteractiveElementBorder"
-																	   Storyboard.TargetProperty="(UIElement.Visibility)">
-											<DiscreteObjectKeyFrame KeyTime="00:00:00">
-												<DiscreteObjectKeyFrame.Value>
-													<Visibility>Visible</Visibility>
-												</DiscreteObjectKeyFrame.Value>
-											</DiscreteObjectKeyFrame>
-										</ObjectAnimationUsingKeyFrames>
-										<DoubleAnimationUsingKeyFrames BeginTime="00:00:00"
-																	   Duration="00:00:00.0010000"
-																	   Storyboard.TargetName="InteractiveElementBorder"
-																	   Storyboard.TargetProperty="(UIElement.Opacity)">
-											<EasingDoubleKeyFrame KeyTime="00:00:00"
-																  Value="0.8" />
-										</DoubleAnimationUsingKeyFrames>
-										<DoubleAnimationUsingKeyFrames BeginTime="00:00:00"
-																	   Duration="00:00:00.0010000"
-																	   Storyboard.TargetName="ContentPresenter"
-																	   Storyboard.TargetProperty="(UIElement.Opacity)">
-											<EasingDoubleKeyFrame KeyTime="00:00:00"
-																  Value="0.5" />
-										</DoubleAnimationUsingKeyFrames>
-										<DoubleAnimationUsingKeyFrames BeginTime="00:00:00"
-																	   Duration="00:00:00.0010000"
-																	   Storyboard.TargetName="InteractiveBorder"
-																	   Storyboard.TargetProperty="(UIElement.Opacity)">
-											<EasingDoubleKeyFrame KeyTime="00:00:00"
-																  Value="1" />
-										</DoubleAnimationUsingKeyFrames>
-									</Storyboard>
-								</VisualState>
-								<VisualState x:Name="Disabled">
-									<Storyboard>
-										<ObjectAnimationUsingKeyFrames Duration="0"
-																	   Storyboard.TargetName="DisabledOverlay"
-																	   Storyboard.TargetProperty="Visibility">
-											<DiscreteObjectKeyFrame KeyTime="0">
-												<DiscreteObjectKeyFrame.Value>
-													<Visibility>Visible</Visibility>
-												</DiscreteObjectKeyFrame.Value>
-											</DiscreteObjectKeyFrame>
-										</ObjectAnimationUsingKeyFrames>
-										<ObjectAnimationUsingKeyFrames BeginTime="00:00:00"
-																	   Duration="00:00:00.0010000"
-																	   Storyboard.TargetName="ContentPresenter"
-																	   Storyboard.TargetProperty="(FrameworkElement.HorizontalAlignment)">
-											<DiscreteObjectKeyFrame KeyTime="00:00:00">
-												<DiscreteObjectKeyFrame.Value>
-													<HorizontalAlignment>Center</HorizontalAlignment>
-												</DiscreteObjectKeyFrame.Value>
-											</DiscreteObjectKeyFrame>
-										</ObjectAnimationUsingKeyFrames>
-										<ObjectAnimationUsingKeyFrames BeginTime="00:00:00"
-																	   Duration="00:00:00.0010000"
-																	   Storyboard.TargetName="ContentPresenter"
-																	   Storyboard.TargetProperty="(FrameworkElement.VerticalAlignment)">
-											<DiscreteObjectKeyFrame KeyTime="00:00:00">
-												<DiscreteObjectKeyFrame.Value>
-													<VerticalAlignment>Center</VerticalAlignment>
-												</DiscreteObjectKeyFrame.Value>
-											</DiscreteObjectKeyFrame>
-										</ObjectAnimationUsingKeyFrames>
-										<ObjectAnimationUsingKeyFrames BeginTime="00:00:00"
-																	   Duration="00:00:00.0010000"
-																	   Storyboard.TargetName="DisabledOverlay"
-																	   Storyboard.TargetProperty="(FrameworkElement.HorizontalAlignment)">
-											<DiscreteObjectKeyFrame KeyTime="00:00:00">
-												<DiscreteObjectKeyFrame.Value>
-													<HorizontalAlignment>Center</HorizontalAlignment>
-												</DiscreteObjectKeyFrame.Value>
-											</DiscreteObjectKeyFrame>
-										</ObjectAnimationUsingKeyFrames>
-										<ObjectAnimationUsingKeyFrames BeginTime="00:00:00"
-																	   Duration="00:00:00.0010000"
-																	   Storyboard.TargetName="DisabledOverlay"
-																	   Storyboard.TargetProperty="(FrameworkElement.VerticalAlignment)">
-											<DiscreteObjectKeyFrame KeyTime="00:00:00">
-												<DiscreteObjectKeyFrame.Value>
-													<VerticalAlignment>Center</VerticalAlignment>
-												</DiscreteObjectKeyFrame.Value>
-											</DiscreteObjectKeyFrame>
-										</ObjectAnimationUsingKeyFrames>
-										<DoubleAnimationUsingKeyFrames BeginTime="00:00:00"
-																	   Duration="00:00:00.0010000"
-																	   Storyboard.TargetName="ContentPresenter"
-																	   Storyboard.TargetProperty="(UIElement.Opacity)">
-											<EasingDoubleKeyFrame KeyTime="00:00:00"
-																  Value="0" />
-										</DoubleAnimationUsingKeyFrames>
-										<DoubleAnimationUsingKeyFrames BeginTime="00:00:00"
-																	   Duration="00:00:00.0010000"
-																	   Storyboard.TargetName="DisabledOverlay"
-																	   Storyboard.TargetProperty="(UIElement.Opacity)">
-											<EasingDoubleKeyFrame KeyTime="00:00:00"
-																  Value="0.5" />
-										</DoubleAnimationUsingKeyFrames>
-									</Storyboard>
-								</VisualState>
-							</VisualStateGroup>
-							<VisualStateGroup x:Name="LinkStates">
-								<VisualState x:Name="ActiveLink">
-									<Storyboard>
-										<DoubleAnimationUsingKeyFrames BeginTime="00:00:00"
-																	   Duration="00:00:00.0010000"
-																	   Storyboard.TargetName="ContentBorder"
-																	   Storyboard.TargetProperty="(UIElement.Opacity)">
-											<EasingDoubleKeyFrame KeyTime="00:00:00"
-																  Value="1" />
-										</DoubleAnimationUsingKeyFrames>
-									</Storyboard>
-								</VisualState>
-								<VisualState x:Name="InactiveLink" />
-							</VisualStateGroup>
-						</VisualStateManager.VisualStateGroups>
-						<Border x:Name="ContentBorder"
-								MinWidth="{TemplateBinding MinWidth}"
-								MinHeight="{TemplateBinding MinHeight}"
-								Opacity="0.4"
-								Padding="0">
-							<ContentPresenter x:Name="ContentPresenter"
-											  HorizontalAlignment="{TemplateBinding HorizontalContentAlignment}"
-											  VerticalAlignment="{TemplateBinding VerticalContentAlignment}"
-											  Margin="{TemplateBinding Padding}"
-											  Content="{TemplateBinding Content}"
-											  ContentTemplate="{TemplateBinding ContentTemplate}" />
-						</Border>
-						<Border x:Name="InteractiveBorder"
-								MinWidth="{TemplateBinding MinWidth}"
-								MinHeight="{TemplateBinding MinHeight}"
-								Background="{StaticResource HoverHyperlinkBackgroundBrush}"
-								BorderThickness="1,1,1,1"
-								Opacity="0"
-								BorderBrush="{StaticResource HoverHyperlinkBackgroundBrush}"
-								CornerRadius="0" />
-						<Border x:Name="InteractiveElementBorder"
-								HorizontalAlignment="{TemplateBinding HorizontalContentAlignment}"
-								VerticalAlignment="{TemplateBinding VerticalContentAlignment}"
-								Visibility="Collapsed">
-							<TextBlock x:Name="InteractiveElement"
-									   Foreground="{StaticResource HoverHyperlinkForegroundBrush}"
-									   FontSize="{TemplateBinding FontSize}"
-									   FontWeight="{TemplateBinding FontWeight}"
-									   HorizontalAlignment="{TemplateBinding HorizontalContentAlignment}"
-									   VerticalAlignment="{TemplateBinding VerticalContentAlignment}"
-									   Margin="{TemplateBinding Padding}"
-									   Text="{TemplateBinding Content}" />
-						</Border>
-						<TextBlock x:Name="DisabledOverlay"
-								   HorizontalAlignment="{TemplateBinding HorizontalContentAlignment}"
-								   VerticalAlignment="{TemplateBinding VerticalContentAlignment}"
-								   Margin="{TemplateBinding Padding}"
-								   Text="{TemplateBinding Content}"
-								   Foreground="#FFAAAAAA"
-								   Visibility="Collapsed" />
-					</Grid>
-				</ControlTemplate>
-			</Setter.Value>
-		</Setter>
-	</Style>
-
-	<!--SearchButtonStyle-->
-	<Style x:Key="SearchButtonStyle"
-		   TargetType="HyperlinkButton">
-		<Setter Property="Margin"
-				Value="-18,2,18,5" />
-		<Setter Property="ContentTemplate">
-			<Setter.Value>
-				<DataTemplate>
-					<Grid Width="14"
-						  Height="16"
-						  HorizontalAlignment="Center"
-						  VerticalAlignment="Center"
-						  Margin="3,2,0,0">
-						<Rectangle Fill="#FF767676"
-								   HorizontalAlignment="Right"
-								   Height="8"
-								   Margin="0,0,-0.164,-0.334"
-								   RadiusY="0.5"
-								   RadiusX="0.5"
-								   RenderTransformOrigin="0.5,0.5"
-								   Stroke="#FF767676"
-								   UseLayoutRounding="False"
-								   VerticalAlignment="Bottom"
-								   Width="4">
-							<Rectangle.RenderTransform>
-								<RotateTransform Angle="-45" />
-							</Rectangle.RenderTransform>
-						</Rectangle>
-						<Ellipse Fill="Transparent"
-								 Margin="0,0,1,3"
-								 Stroke="#FF767676" />
-					</Grid>
-				</DataTemplate>
-			</Setter.Value>
-		</Setter>
-		<Setter Property="Template">
-			<Setter.Value>
-				<ControlTemplate TargetType="HyperlinkButton">
-					<Grid x:Name="grid"
-						  Cursor="{TemplateBinding Cursor}"
-<<<<<<< HEAD
-						  Margin="-6,0,0,-4" Background="White">
-=======
-						  Margin="-6,0,0,-4"
-						  Background="White">
->>>>>>> 16224908
-						<VisualStateManager.VisualStateGroups>
-							<VisualStateGroup x:Name="CommonStates">
-								<VisualState x:Name="Normal" />
-								<VisualState x:Name="MouseOver">
-									<Storyboard>
-										<ColorAnimation Duration="0"
-														To="{StaticResource HighlightLightColor}"
-														Storyboard.TargetProperty="(SolidColorBrush.Color)"
-														Storyboard.TargetName="ContentPresenterWrapperColor"
-														d:IsOptimized="True" />
-										<ColorAnimation Duration="0"
-														To="{StaticResource Gray5}"
-														Storyboard.TargetProperty="(Panel.Background).(SolidColorBrush.Color)"
-														Storyboard.TargetName="grid"
-														d:IsOptimized="True" />
-									</Storyboard>
-								</VisualState>
-								<VisualState x:Name="Pressed">
-									<Storyboard>
-										<ColorAnimation Duration="0"
-														To="{StaticResource Gray5}"
-														Storyboard.TargetProperty="(Panel.Background).(SolidColorBrush.Color)"
-														Storyboard.TargetName="grid"
-														d:IsOptimized="True" />
-										<DoubleAnimation Duration="0"
-														 To="0.8"
-														 Storyboard.TargetProperty="(UIElement.Opacity)"
-														 Storyboard.TargetName="grid"
-														 d:IsOptimized="True" />
-									</Storyboard>
-								</VisualState>
-								<VisualState x:Name="Disabled">
-									<Storyboard>
-										<ObjectAnimationUsingKeyFrames Duration="0"
-																	   Storyboard.TargetProperty="Visibility"
-																	   Storyboard.TargetName="DisabledOverlay">
-											<DiscreteObjectKeyFrame KeyTime="0">
-												<DiscreteObjectKeyFrame.Value>
-													<Visibility>Visible</Visibility>
-												</DiscreteObjectKeyFrame.Value>
-											</DiscreteObjectKeyFrame>
-										</ObjectAnimationUsingKeyFrames>
-									</Storyboard>
-								</VisualState>
-							</VisualStateGroup>
-							<VisualStateGroup x:Name="FocusStates">
-								<VisualState x:Name="Focused" />
-								<VisualState x:Name="Unfocused" />
-							</VisualStateGroup>
-						</VisualStateManager.VisualStateGroups>
-						<TextBlock x:Name="UnderlineTextBlock"
-								   HorizontalAlignment="{TemplateBinding HorizontalContentAlignment}"
-								   Margin="{TemplateBinding Padding}"
-								   Text="{TemplateBinding Content}"
-								   TextDecorations="Underline"
-								   Visibility="Collapsed"
-								   VerticalAlignment="{TemplateBinding VerticalContentAlignment}">
-                            <TextBlock.Foreground>
-                                <SolidColorBrush Color="{StaticResource HighlightDarkColor}" />
-                            </TextBlock.Foreground>
-						</TextBlock>
-						<TextBlock x:Name="DisabledOverlay"
-								   Foreground="{StaticResource DisabledForegroundBrush}"
-								   HorizontalAlignment="{TemplateBinding HorizontalContentAlignment}"
-								   Margin="{TemplateBinding Padding}"
-								   Text="{TemplateBinding Content}"
-								   Visibility="Collapsed"
-								   VerticalAlignment="{TemplateBinding VerticalContentAlignment}"
-								   Canvas.ZIndex="1" />
-						<ContentControl>
-							<ContentControl.Foreground>
-								<SolidColorBrush x:Name="ContentPresenterWrapperColor"
-												 Color="{StaticResource HighlightDarkColor}" />
-							</ContentControl.Foreground>
-							<ContentPresenter x:Name="contentPresenter"
-											  ContentTemplate="{TemplateBinding ContentTemplate}"
-											  Content="{TemplateBinding Content}"
-											  Width="21"
-											  Margin="2,3,0,0" />
-						</ContentControl>
-						<Rectangle x:Name="FocusVisualElement"
-								   IsHitTestVisible="false"
-								   Opacity="0"
-								   StrokeThickness="1">
-							<Rectangle.Stroke>
-								<SolidColorBrush Color="{StaticResource HighlightLightColor}" />
-							</Rectangle.Stroke>
-						</Rectangle>
-					</Grid>
-				</ControlTemplate>
-			</Setter.Value>
-		</Setter>
-	</Style>
-
-	<Style x:Key="CollectionListBoxItemStyle"
-		   TargetType="ListBoxItem">
-		<Setter Property="Padding"
-				Value="6 3 3 3" />
-		<Setter Property="HorizontalContentAlignment"
-				Value="Left" />
-		<Setter Property="VerticalContentAlignment"
-				Value="Top" />
-		<Setter Property="Background"
-				Value="{StaticResource DefaultScreenBackground}" />
-		<Setter Property="BorderThickness"
-				Value="1" />
-		<Setter Property="TabNavigation"
-				Value="Local" />
-		<Setter Property="Template">
-			<Setter.Value>
-				<ControlTemplate TargetType="ListBoxItem">
-					<Grid Background="Transparent"
-						  d:DesignWidth="240"
-						  d:DesignHeight="30">
-						<VisualStateManager.VisualStateGroups>
-							<VisualStateGroup x:Name="CommonStates">
-								<VisualStateGroup.Transitions>
-									<VisualTransition GeneratedDuration="0:0:0.2">
-										<VisualTransition.GeneratedEasingFunction>
-											<CircleEase EasingMode="EaseInOut" />
-										</VisualTransition.GeneratedEasingFunction>
-									</VisualTransition>
-								</VisualStateGroup.Transitions>
-								<VisualState x:Name="Normal" />
-								<VisualState x:Name="MouseOver">
-									<Storyboard>
-										<DoubleAnimation Duration="0"
-														 To="1"
-														 Storyboard.TargetProperty="(UIElement.Opacity)"
-														 Storyboard.TargetName="HoverHighlight"
-														 d:IsOptimized="True" />
-									</Storyboard>
-								</VisualState>
-								<VisualState x:Name="Disabled">
-									<Storyboard>
-										<DoubleAnimation Duration="0"
-														 To=".55"
-														 Storyboard.TargetProperty="Opacity"
-														 Storyboard.TargetName="contentPresenter" />
-									</Storyboard>
-								</VisualState>
-							</VisualStateGroup>
-							<VisualStateGroup x:Name="SelectionStates">
-								<VisualStateGroup.Transitions>
-									<VisualTransition GeneratedDuration="0:0:0.2">
-										<VisualTransition.GeneratedEasingFunction>
-											<CircleEase EasingMode="EaseInOut" />
-										</VisualTransition.GeneratedEasingFunction>
-									</VisualTransition>
-								</VisualStateGroup.Transitions>
-								<VisualState x:Name="Unselected" />
-								<VisualState x:Name="Selected">
-									<Storyboard>
-										<DoubleAnimation Duration="0"
-														 To="1"
-														 Storyboard.TargetProperty="(UIElement.Opacity)"
-														 Storyboard.TargetName="SelectionHighlight"
-														 d:IsOptimized="True" />
-									</Storyboard>
-								</VisualState>
-								<VisualState x:Name="SelectedUnfocused">
-									<Storyboard>
-										<DoubleAnimation Duration="0"
-														 To="1"
-														 Storyboard.TargetProperty="(UIElement.Opacity)"
-														 Storyboard.TargetName="SelectionHighlight"
-														 d:IsOptimized="True" />
-									</Storyboard>
-								</VisualState>
-							</VisualStateGroup>
-							<VisualStateGroup x:Name="FocusStates">
-								<VisualState x:Name="Focused" />
-								<VisualState x:Name="Unfocused" />
-							</VisualStateGroup>
-						</VisualStateManager.VisualStateGroups>
-
-						<Border x:Name="SelectionHighlight"
-								CornerRadius="5,0,0,5"
-								BorderThickness="1,1,0,1"
-								BorderBrush="{StaticResource SelectedItemHighlightBrush}"
-								Opacity="0" />
-
-						<Border x:Name="HoverHighlight"
-								BorderThickness="1,1,0,1"
-								BorderBrush="{StaticResource AccentTextBrush}"
-								CornerRadius="5,0,0,5"
-								Opacity="0" />
-
-						<ContentPresenter x:Name="contentPresenter"
-										  ContentTemplate="{TemplateBinding ContentTemplate}"
-										  Content="{TemplateBinding Content}"
-										  HorizontalAlignment="{TemplateBinding HorizontalContentAlignment}"
-										  Margin="{TemplateBinding Padding}" />
-					</Grid>
-				</ControlTemplate>
-			</Setter.Value>
-		</Setter>
-	</Style>
-
-<<<<<<< HEAD
-	<Style x:Key="StatusStyle" TargetType="TextBlock">
-		<Setter Property="FontSize" Value="16"/>
-		<Setter Property="TextWrapping" Value="Wrap"/>
-		<Setter Property="FontStyle" Value="Italic"/>
-		<Setter Property="Foreground" Value="{StaticResource DarkBrush}"/>
-	</Style>
-
-</ResourceDictionary>
-=======
-	<Style x:Key="StatusStyle"
-		   TargetType="TextBlock">
-		<Setter Property="FontSize"
-				Value="16" />
-		<Setter Property="TextWrapping"
-				Value="Wrap" />
-		<Setter Property="FontStyle"
-				Value="Italic" />
-		<Setter Property="Foreground"
-				Value="{StaticResource DarkBrush}" />
-	</Style>
-</ResourceDictionary>
-
->>>>>>> 16224908
+﻿<ResourceDictionary xmlns="http://schemas.microsoft.com/winfx/2006/xaml/presentation"
+					xmlns:x="http://schemas.microsoft.com/winfx/2006/xaml"
+					xmlns:c="clr-namespace:Raven.Studio.Controls"
+					xmlns:mc="http://schemas.openxmlformats.org/markup-compatibility/2006"
+					xmlns:d="http://schemas.microsoft.com/expression/blend/2008"
+					mc:Ignorable="d">
+
+	<ResourceDictionary.MergedDictionaries>
+		<ResourceDictionary Source="Brushes.xaml" />
+		<ResourceDictionary Source="Fonts.xaml" />
+	</ResourceDictionary.MergedDictionaries>
+
+	<Style TargetType="c:Label"
+		   x:Key="LabelBaseStyle">
+		<Setter Property="FontSize"
+				Value="{StaticResource ControlTitleFontSize}" />
+		<Setter Property="Foreground"
+				Value="#999" />
+		<Setter Property="Margin"
+				Value="0 0 4 0" />
+		<Setter Property="HorizontalAlignment"
+				Value="Right" />
+		<Setter Property="FontFamily"
+				Value="Segoe UI" />
+		<Setter Property="Template">
+			<Setter.Value>
+				<ControlTemplate TargetType="c:Label">
+					<ContentPresenter Content="{TemplateBinding Content}" />
+				</ControlTemplate>
+			</Setter.Value>
+		</Setter>
+	</Style>
+
+	<Style TargetType="c:Label"
+		   BasedOn="{StaticResource LabelBaseStyle}" />
+
+
+	<Style TargetType="ListBoxItem"
+		   x:Key="DatabaseMenuListBoxItem">
+		<Setter Property="Padding"
+				Value="6,6,3,6" />
+		<Setter Property="HorizontalContentAlignment"
+				Value="Left" />
+		<Setter Property="VerticalContentAlignment"
+				Value="Top" />
+		<Setter Property="Background"
+				Value="Transparent" />
+		<Setter Property="BorderThickness"
+				Value="1" />
+		<Setter Property="TabNavigation"
+				Value="Local" />
+		<Setter Property="Template">
+			<Setter.Value>
+				<ControlTemplate TargetType="ListBoxItem">
+					<Grid Background="{TemplateBinding Background}">
+						<VisualStateManager.VisualStateGroups>
+							<VisualStateGroup x:Name="CommonStates">
+								<VisualState x:Name="Normal" />
+								<VisualState x:Name="MouseOver">
+									<Storyboard>
+										<DoubleAnimation Storyboard.TargetName="fillColor"
+														 Storyboard.TargetProperty="Opacity"
+														 Duration="0"
+														 To=".35" />
+									</Storyboard>
+								</VisualState>
+								<VisualState x:Name="Disabled">
+									<Storyboard>
+										<DoubleAnimation Storyboard.TargetName="contentPresenter"
+														 Storyboard.TargetProperty="Opacity"
+														 Duration="0"
+														 To=".55" />
+									</Storyboard>
+								</VisualState>
+							</VisualStateGroup>
+							<VisualStateGroup x:Name="SelectionStates">
+								<VisualState x:Name="Unselected" />
+								<VisualState x:Name="Selected">
+									<Storyboard>
+										<DoubleAnimation Duration="0"
+														 To="1"
+														 Storyboard.TargetProperty="(UIElement.Opacity)"
+														 Storyboard.TargetName="selectedVisual"
+														 d:IsOptimized="True" />
+									</Storyboard>
+								</VisualState>
+								<VisualState x:Name="SelectedUnfocused">
+									<Storyboard>
+										<DoubleAnimation Duration="0"
+														 To="1"
+														 Storyboard.TargetProperty="(UIElement.Opacity)"
+														 Storyboard.TargetName="selectedVisual"
+														 d:IsOptimized="True" />
+									</Storyboard>
+								</VisualState>
+							</VisualStateGroup>
+							<VisualStateGroup x:Name="FocusStates">
+								<VisualState x:Name="Focused" />
+								<VisualState x:Name="Unfocused" />
+							</VisualStateGroup>
+						</VisualStateManager.VisualStateGroups>
+						<Rectangle x:Name="fillColor"
+								   Opacity="0"
+								   Fill="#FFFFDDE9"
+								   IsHitTestVisible="False"
+								   RadiusX="3"
+								   RadiusY="3" />
+						<ContentPresenter x:Name="contentPresenter"
+										  Content="{TemplateBinding Content}"
+										  ContentTemplate="{TemplateBinding ContentTemplate}"
+										  HorizontalAlignment="{TemplateBinding HorizontalContentAlignment}"
+										  Margin="{TemplateBinding Padding}" />
+						<Border x:Name="selectedVisual"
+								BorderBrush="{StaticResource DividerBrush}"
+								BorderThickness="1,0,0,0"
+								CornerRadius="5"
+								Opacity="0" />
+					</Grid>
+				</ControlTemplate>
+			</Setter.Value>
+		</Setter>
+	</Style>
+
+	<Style x:Key="Grouping"
+		   TargetType="Border">
+		<Setter Property="BorderBrush"
+				Value="{StaticResource DividerBrush}" />
+		<Setter Property="BorderThickness"
+				Value="1,0,0,0" />
+		<Setter Property="CornerRadius"
+				Value="5" />
+		<Setter Property="Padding"
+				Value="6 0 0 0" />
+		<Setter Property="VerticalAlignment"
+				Value="Top" />
+		<Setter Property="HorizontalAlignment"
+				Value="Left" />
+	</Style>
+
+	<Style x:Key="howLongSinceStyle"
+		   TargetType="TextBlock">
+		<Setter Property="Foreground"
+				Value="{StaticResource AccentTextBrush}" />
+		<Setter Property="FontStyle"
+				Value="Italic" />
+	</Style>
+
+	<Style x:Key="SectionHeader"
+		   TargetType="TextBlock">
+		<Setter Property="FontFamily"
+				Value="Segoe UI" />
+		<Setter Property="FontSize"
+				Value="21.333" />
+		<Setter Property="TextWrapping"
+				Value="Wrap" />
+		<Setter Property="TextTrimming"
+				Value="WordEllipsis" />
+		<Setter Property="Margin"
+				Value="0 0 0 8" />
+	</Style>
+
+	<Style TargetType="TextBlock">
+		<Setter Property="FontFamily"
+				Value="Segoe UI" />
+		<Setter Property="TextTrimming"
+				Value="WordEllipsis" />
+	</Style>
+
+	<Style TargetType="ContentControl">
+		<Setter Property="HorizontalContentAlignment"
+				Value="Stretch" />
+		<Setter Property="VerticalContentAlignment"
+				Value="Stretch" />
+	</Style>
+
+
+	<Style x:Key="Header"
+		   TargetType="TextBlock">
+		<Setter Property="FontSize"
+				Value="32" />
+		<Setter Property="Foreground"
+				Value="{StaticResource AccentTextBrush}" />
+		<Setter Property="TextTrimming"
+				Value="WordEllipsis" />
+	</Style>
+
+	<Style x:Key="HighlightedValue"
+		   TargetType="TextBlock">
+		<Setter Property="FontSize"
+				Value="20" />
+		<Setter Property="Foreground"
+				Value="{StaticResource AccentTextBrush}" />
+		<Setter Property="FontStyle"
+				Value="Italic" />
+		<Setter Property="TextWrapping"
+				Value="Wrap" />
+	</Style>
+
+	<Style x:Key="Instruction"
+		   TargetType="TextBlock">
+		<Setter Property="FontSize"
+				Value="16" />
+		<Setter Property="TextWrapping"
+				Value="Wrap" />
+	</Style>
+
+	<Style x:Key="PanelTitle"
+		   TargetType="TextBlock">
+		<Setter Property="FontSize"
+				Value="10.667" />
+		<Setter Property="Foreground"
+				Value="#7F000000" />
+	</Style>
+
+	<Style x:Key="ApplicationNameStyle"
+		   TargetType="TextBlock">
+		<Setter Property="Foreground"
+				Value="{StaticResource ApplicationNameBrush}" />
+		<Setter Property="FontFamily"
+				Value="{StaticResource HeaderFontFamily}" />
+		<Setter Property="FontSize"
+				Value="{StaticResource ApplicationNameFontSize}" />
+		<Setter Property="TextOptions.TextHintingMode"
+				Value="Animated" />
+		<Setter Property="Margin"
+				Value="43,33,0,0" />
+		<Setter Property="VerticalAlignment"
+				Value="Center" />
+		<Setter Property="HorizontalAlignment"
+				Value="Left" />
+	</Style>
+
+	<Style x:Key="LinkStyle"
+		   TargetType="HyperlinkButton">
+		<Setter Property="BorderThickness"
+				Value="1" />
+		<Setter Property="BorderBrush"
+				Value="{StaticResource NavigationBorderBrush}" />
+		<Setter Property="Foreground"
+				Value="{StaticResource NavigationForegroundBrush}" />
+		<Setter Property="FontFamily"
+				Value="{StaticResource HeaderFontFamily}" />
+		<Setter Property="FontSize"
+				Value="12" />
+		<Setter Property="TextOptions.TextHintingMode"
+				Value="Fixed" />
+		<Setter Property="Cursor"
+				Value="Hand" />
+		<Setter Property="MinHeight"
+				Value="28" />
+		<Setter Property="VerticalContentAlignment"
+				Value="Center" />
+		<Setter Property="HorizontalContentAlignment"
+				Value="Center" />
+		<Setter Property="Padding"
+				Value="8,4,0,4" />
+		<Setter Property="Template">
+			<Setter.Value>
+				<ControlTemplate TargetType="HyperlinkButton">
+					<Grid x:Name="ButtonGrid"
+						  Cursor="{TemplateBinding Cursor}">
+						<VisualStateManager.VisualStateGroups>
+							<VisualStateGroup x:Name="CommonStates">
+								<VisualState x:Name="Normal" />
+								<VisualState x:Name="MouseOver">
+									<Storyboard>
+										<ObjectAnimationUsingKeyFrames BeginTime="00:00:00"
+																	   Duration="00:00:00.0010000"
+																	   Storyboard.TargetName="InteractiveElementBorder"
+																	   Storyboard.TargetProperty="(UIElement.Visibility)">
+											<DiscreteObjectKeyFrame KeyTime="00:00:00">
+												<DiscreteObjectKeyFrame.Value>
+													<Visibility>Visible</Visibility>
+												</DiscreteObjectKeyFrame.Value>
+											</DiscreteObjectKeyFrame>
+										</ObjectAnimationUsingKeyFrames>
+										<DoubleAnimationUsingKeyFrames BeginTime="00:00:00"
+																	   Duration="00:00:00.0010000"
+																	   Storyboard.TargetName="InteractiveElementBorder"
+																	   Storyboard.TargetProperty="(UIElement.Opacity)">
+											<EasingDoubleKeyFrame KeyTime="00:00:00"
+																  Value="0.95" />
+										</DoubleAnimationUsingKeyFrames>
+										<DoubleAnimationUsingKeyFrames BeginTime="00:00:00"
+																	   Duration="00:00:00.0010000"
+																	   Storyboard.TargetName="ContentPresenter"
+																	   Storyboard.TargetProperty="(UIElement.Opacity)">
+											<EasingDoubleKeyFrame KeyTime="00:00:00"
+																  Value="0" />
+										</DoubleAnimationUsingKeyFrames>
+										<DoubleAnimationUsingKeyFrames BeginTime="00:00:00"
+																	   Duration="00:00:00.0010000"
+																	   Storyboard.TargetName="InteractiveBorder"
+																	   Storyboard.TargetProperty="(UIElement.Opacity)">
+											<EasingDoubleKeyFrame KeyTime="00:00:00"
+																  Value="1" />
+										</DoubleAnimationUsingKeyFrames>
+									</Storyboard>
+								</VisualState>
+								<VisualState x:Name="Pressed">
+									<Storyboard>
+										<ObjectAnimationUsingKeyFrames BeginTime="00:00:00"
+																	   Duration="00:00:00.0010000"
+																	   Storyboard.TargetName="InteractiveElementBorder"
+																	   Storyboard.TargetProperty="(UIElement.Visibility)">
+											<DiscreteObjectKeyFrame KeyTime="00:00:00">
+												<DiscreteObjectKeyFrame.Value>
+													<Visibility>Visible</Visibility>
+												</DiscreteObjectKeyFrame.Value>
+											</DiscreteObjectKeyFrame>
+										</ObjectAnimationUsingKeyFrames>
+										<DoubleAnimationUsingKeyFrames BeginTime="00:00:00"
+																	   Duration="00:00:00.0010000"
+																	   Storyboard.TargetName="InteractiveElementBorder"
+																	   Storyboard.TargetProperty="(UIElement.Opacity)">
+											<EasingDoubleKeyFrame KeyTime="00:00:00"
+																  Value="0.8" />
+										</DoubleAnimationUsingKeyFrames>
+										<DoubleAnimationUsingKeyFrames BeginTime="00:00:00"
+																	   Duration="00:00:00.0010000"
+																	   Storyboard.TargetName="ContentPresenter"
+																	   Storyboard.TargetProperty="(UIElement.Opacity)">
+											<EasingDoubleKeyFrame KeyTime="00:00:00"
+																  Value="0.5" />
+										</DoubleAnimationUsingKeyFrames>
+										<DoubleAnimationUsingKeyFrames BeginTime="00:00:00"
+																	   Duration="00:00:00.0010000"
+																	   Storyboard.TargetName="InteractiveBorder"
+																	   Storyboard.TargetProperty="(UIElement.Opacity)">
+											<EasingDoubleKeyFrame KeyTime="00:00:00"
+																  Value="1" />
+										</DoubleAnimationUsingKeyFrames>
+									</Storyboard>
+								</VisualState>
+								<VisualState x:Name="Disabled">
+									<Storyboard>
+										<ObjectAnimationUsingKeyFrames Duration="0"
+																	   Storyboard.TargetName="DisabledOverlay"
+																	   Storyboard.TargetProperty="Visibility">
+											<DiscreteObjectKeyFrame KeyTime="0">
+												<DiscreteObjectKeyFrame.Value>
+													<Visibility>Visible</Visibility>
+												</DiscreteObjectKeyFrame.Value>
+											</DiscreteObjectKeyFrame>
+										</ObjectAnimationUsingKeyFrames>
+										<ObjectAnimationUsingKeyFrames BeginTime="00:00:00"
+																	   Duration="00:00:00.0010000"
+																	   Storyboard.TargetName="ContentPresenter"
+																	   Storyboard.TargetProperty="(FrameworkElement.HorizontalAlignment)">
+											<DiscreteObjectKeyFrame KeyTime="00:00:00">
+												<DiscreteObjectKeyFrame.Value>
+													<HorizontalAlignment>Center</HorizontalAlignment>
+												</DiscreteObjectKeyFrame.Value>
+											</DiscreteObjectKeyFrame>
+										</ObjectAnimationUsingKeyFrames>
+										<ObjectAnimationUsingKeyFrames BeginTime="00:00:00"
+																	   Duration="00:00:00.0010000"
+																	   Storyboard.TargetName="ContentPresenter"
+																	   Storyboard.TargetProperty="(FrameworkElement.VerticalAlignment)">
+											<DiscreteObjectKeyFrame KeyTime="00:00:00">
+												<DiscreteObjectKeyFrame.Value>
+													<VerticalAlignment>Center</VerticalAlignment>
+												</DiscreteObjectKeyFrame.Value>
+											</DiscreteObjectKeyFrame>
+										</ObjectAnimationUsingKeyFrames>
+										<ObjectAnimationUsingKeyFrames BeginTime="00:00:00"
+																	   Duration="00:00:00.0010000"
+																	   Storyboard.TargetName="DisabledOverlay"
+																	   Storyboard.TargetProperty="(FrameworkElement.HorizontalAlignment)">
+											<DiscreteObjectKeyFrame KeyTime="00:00:00">
+												<DiscreteObjectKeyFrame.Value>
+													<HorizontalAlignment>Center</HorizontalAlignment>
+												</DiscreteObjectKeyFrame.Value>
+											</DiscreteObjectKeyFrame>
+										</ObjectAnimationUsingKeyFrames>
+										<ObjectAnimationUsingKeyFrames BeginTime="00:00:00"
+																	   Duration="00:00:00.0010000"
+																	   Storyboard.TargetName="DisabledOverlay"
+																	   Storyboard.TargetProperty="(FrameworkElement.VerticalAlignment)">
+											<DiscreteObjectKeyFrame KeyTime="00:00:00">
+												<DiscreteObjectKeyFrame.Value>
+													<VerticalAlignment>Center</VerticalAlignment>
+												</DiscreteObjectKeyFrame.Value>
+											</DiscreteObjectKeyFrame>
+										</ObjectAnimationUsingKeyFrames>
+										<DoubleAnimationUsingKeyFrames BeginTime="00:00:00"
+																	   Duration="00:00:00.0010000"
+																	   Storyboard.TargetName="ContentPresenter"
+																	   Storyboard.TargetProperty="(UIElement.Opacity)">
+											<EasingDoubleKeyFrame KeyTime="00:00:00"
+																  Value="0" />
+										</DoubleAnimationUsingKeyFrames>
+										<DoubleAnimationUsingKeyFrames BeginTime="00:00:00"
+																	   Duration="00:00:00.0010000"
+																	   Storyboard.TargetName="DisabledOverlay"
+																	   Storyboard.TargetProperty="(UIElement.Opacity)">
+											<EasingDoubleKeyFrame KeyTime="00:00:00"
+																  Value="0.5" />
+										</DoubleAnimationUsingKeyFrames>
+									</Storyboard>
+								</VisualState>
+							</VisualStateGroup>
+							<VisualStateGroup x:Name="LinkStates">
+								<VisualState x:Name="ActiveLink">
+									<Storyboard>
+										<DoubleAnimationUsingKeyFrames BeginTime="00:00:00"
+																	   Duration="00:00:00.0010000"
+																	   Storyboard.TargetName="ContentBorder"
+																	   Storyboard.TargetProperty="(UIElement.Opacity)">
+											<EasingDoubleKeyFrame KeyTime="00:00:00"
+																  Value="1" />
+										</DoubleAnimationUsingKeyFrames>
+									</Storyboard>
+								</VisualState>
+								<VisualState x:Name="InactiveLink" />
+							</VisualStateGroup>
+						</VisualStateManager.VisualStateGroups>
+						<Border x:Name="ContentBorder"
+								MinWidth="{TemplateBinding MinWidth}"
+								MinHeight="{TemplateBinding MinHeight}"
+								Opacity="0.4"
+								Padding="0">
+							<ContentPresenter x:Name="ContentPresenter"
+											  HorizontalAlignment="{TemplateBinding HorizontalContentAlignment}"
+											  VerticalAlignment="{TemplateBinding VerticalContentAlignment}"
+											  Margin="{TemplateBinding Padding}"
+											  Content="{TemplateBinding Content}"
+											  ContentTemplate="{TemplateBinding ContentTemplate}" />
+						</Border>
+						<Border x:Name="InteractiveBorder"
+								MinWidth="{TemplateBinding MinWidth}"
+								MinHeight="{TemplateBinding MinHeight}"
+								Background="{StaticResource HoverHyperlinkBackgroundBrush}"
+								BorderThickness="1,1,1,1"
+								Opacity="0"
+								BorderBrush="{StaticResource HoverHyperlinkBackgroundBrush}"
+								CornerRadius="0" />
+						<Border x:Name="InteractiveElementBorder"
+								HorizontalAlignment="{TemplateBinding HorizontalContentAlignment}"
+								VerticalAlignment="{TemplateBinding VerticalContentAlignment}"
+								Visibility="Collapsed">
+							<TextBlock x:Name="InteractiveElement"
+									   Foreground="{StaticResource HoverHyperlinkForegroundBrush}"
+									   FontSize="{TemplateBinding FontSize}"
+									   FontWeight="{TemplateBinding FontWeight}"
+									   HorizontalAlignment="{TemplateBinding HorizontalContentAlignment}"
+									   VerticalAlignment="{TemplateBinding VerticalContentAlignment}"
+									   Margin="{TemplateBinding Padding}"
+									   Text="{TemplateBinding Content}" />
+						</Border>
+						<TextBlock x:Name="DisabledOverlay"
+								   HorizontalAlignment="{TemplateBinding HorizontalContentAlignment}"
+								   VerticalAlignment="{TemplateBinding VerticalContentAlignment}"
+								   Margin="{TemplateBinding Padding}"
+								   Text="{TemplateBinding Content}"
+								   Foreground="#FFAAAAAA"
+								   Visibility="Collapsed" />
+					</Grid>
+				</ControlTemplate>
+			</Setter.Value>
+		</Setter>
+	</Style>
+
+	<!--SearchButtonStyle-->
+	<Style x:Key="SearchButtonStyle"
+		   TargetType="HyperlinkButton">
+		<Setter Property="Margin"
+				Value="-18,2,18,5" />
+		<Setter Property="ContentTemplate">
+			<Setter.Value>
+				<DataTemplate>
+					<Grid Width="14"
+						  Height="16"
+						  HorizontalAlignment="Center"
+						  VerticalAlignment="Center"
+						  Margin="3,2,0,0">
+						<Rectangle Fill="#FF767676"
+								   HorizontalAlignment="Right"
+								   Height="8"
+								   Margin="0,0,-0.164,-0.334"
+								   RadiusY="0.5"
+								   RadiusX="0.5"
+								   RenderTransformOrigin="0.5,0.5"
+								   Stroke="#FF767676"
+								   UseLayoutRounding="False"
+								   VerticalAlignment="Bottom"
+								   Width="4">
+							<Rectangle.RenderTransform>
+								<RotateTransform Angle="-45" />
+							</Rectangle.RenderTransform>
+						</Rectangle>
+						<Ellipse Fill="Transparent"
+								 Margin="0,0,1,3"
+								 Stroke="#FF767676" />
+					</Grid>
+				</DataTemplate>
+			</Setter.Value>
+		</Setter>
+		<Setter Property="Template">
+			<Setter.Value>
+				<ControlTemplate TargetType="HyperlinkButton">
+					<Grid x:Name="grid"
+						  Cursor="{TemplateBinding Cursor}"
+						  Margin="-6,0,0,-4"
+						  Background="White">
+						<VisualStateManager.VisualStateGroups>
+							<VisualStateGroup x:Name="CommonStates">
+								<VisualState x:Name="Normal" />
+								<VisualState x:Name="MouseOver">
+									<Storyboard>
+										<ColorAnimation Duration="0"
+														To="{StaticResource HighlightLightColor}"
+														Storyboard.TargetProperty="(SolidColorBrush.Color)"
+														Storyboard.TargetName="ContentPresenterWrapperColor"
+														d:IsOptimized="True" />
+										<ColorAnimation Duration="0"
+														To="{StaticResource Gray5}"
+														Storyboard.TargetProperty="(Panel.Background).(SolidColorBrush.Color)"
+														Storyboard.TargetName="grid"
+														d:IsOptimized="True" />
+									</Storyboard>
+								</VisualState>
+								<VisualState x:Name="Pressed">
+									<Storyboard>
+										<ColorAnimation Duration="0"
+														To="{StaticResource Gray5}"
+														Storyboard.TargetProperty="(Panel.Background).(SolidColorBrush.Color)"
+														Storyboard.TargetName="grid"
+														d:IsOptimized="True" />
+										<DoubleAnimation Duration="0"
+														 To="0.8"
+														 Storyboard.TargetProperty="(UIElement.Opacity)"
+														 Storyboard.TargetName="grid"
+														 d:IsOptimized="True" />
+									</Storyboard>
+								</VisualState>
+								<VisualState x:Name="Disabled">
+									<Storyboard>
+										<ObjectAnimationUsingKeyFrames Duration="0"
+																	   Storyboard.TargetProperty="Visibility"
+																	   Storyboard.TargetName="DisabledOverlay">
+											<DiscreteObjectKeyFrame KeyTime="0">
+												<DiscreteObjectKeyFrame.Value>
+													<Visibility>Visible</Visibility>
+												</DiscreteObjectKeyFrame.Value>
+											</DiscreteObjectKeyFrame>
+										</ObjectAnimationUsingKeyFrames>
+									</Storyboard>
+								</VisualState>
+							</VisualStateGroup>
+							<VisualStateGroup x:Name="FocusStates">
+								<VisualState x:Name="Focused" />
+								<VisualState x:Name="Unfocused" />
+							</VisualStateGroup>
+						</VisualStateManager.VisualStateGroups>
+						<TextBlock x:Name="UnderlineTextBlock"
+								   HorizontalAlignment="{TemplateBinding HorizontalContentAlignment}"
+								   Margin="{TemplateBinding Padding}"
+								   Text="{TemplateBinding Content}"
+								   TextDecorations="Underline"
+								   Visibility="Collapsed"
+								   VerticalAlignment="{TemplateBinding VerticalContentAlignment}">
+                            <TextBlock.Foreground>
+                                <SolidColorBrush Color="{StaticResource HighlightDarkColor}" />
+                            </TextBlock.Foreground>
+						</TextBlock>
+						<TextBlock x:Name="DisabledOverlay"
+								   Foreground="{StaticResource DisabledForegroundBrush}"
+								   HorizontalAlignment="{TemplateBinding HorizontalContentAlignment}"
+								   Margin="{TemplateBinding Padding}"
+								   Text="{TemplateBinding Content}"
+								   Visibility="Collapsed"
+								   VerticalAlignment="{TemplateBinding VerticalContentAlignment}"
+								   Canvas.ZIndex="1" />
+						<ContentControl>
+							<ContentControl.Foreground>
+								<SolidColorBrush x:Name="ContentPresenterWrapperColor"
+												 Color="{StaticResource HighlightDarkColor}" />
+							</ContentControl.Foreground>
+							<ContentPresenter x:Name="contentPresenter"
+											  ContentTemplate="{TemplateBinding ContentTemplate}"
+											  Content="{TemplateBinding Content}"
+											  Width="21"
+											  Margin="2,3,0,0" />
+						</ContentControl>
+						<Rectangle x:Name="FocusVisualElement"
+								   IsHitTestVisible="false"
+								   Opacity="0"
+								   StrokeThickness="1">
+							<Rectangle.Stroke>
+								<SolidColorBrush Color="{StaticResource HighlightLightColor}" />
+							</Rectangle.Stroke>
+						</Rectangle>
+					</Grid>
+				</ControlTemplate>
+			</Setter.Value>
+		</Setter>
+	</Style>
+
+	<Style x:Key="CollectionListBoxItemStyle"
+		   TargetType="ListBoxItem">
+		<Setter Property="Padding"
+				Value="6 3 3 3" />
+		<Setter Property="HorizontalContentAlignment"
+				Value="Left" />
+		<Setter Property="VerticalContentAlignment"
+				Value="Top" />
+		<Setter Property="Background"
+				Value="{StaticResource DefaultScreenBackground}" />
+		<Setter Property="BorderThickness"
+				Value="1" />
+		<Setter Property="TabNavigation"
+				Value="Local" />
+		<Setter Property="Template">
+			<Setter.Value>
+				<ControlTemplate TargetType="ListBoxItem">
+					<Grid Background="Transparent"
+						  d:DesignWidth="240"
+						  d:DesignHeight="30">
+						<VisualStateManager.VisualStateGroups>
+							<VisualStateGroup x:Name="CommonStates">
+								<VisualStateGroup.Transitions>
+									<VisualTransition GeneratedDuration="0:0:0.2">
+										<VisualTransition.GeneratedEasingFunction>
+											<CircleEase EasingMode="EaseInOut" />
+										</VisualTransition.GeneratedEasingFunction>
+									</VisualTransition>
+								</VisualStateGroup.Transitions>
+								<VisualState x:Name="Normal" />
+								<VisualState x:Name="MouseOver">
+									<Storyboard>
+										<DoubleAnimation Duration="0"
+														 To="1"
+														 Storyboard.TargetProperty="(UIElement.Opacity)"
+														 Storyboard.TargetName="HoverHighlight"
+														 d:IsOptimized="True" />
+									</Storyboard>
+								</VisualState>
+								<VisualState x:Name="Disabled">
+									<Storyboard>
+										<DoubleAnimation Duration="0"
+														 To=".55"
+														 Storyboard.TargetProperty="Opacity"
+														 Storyboard.TargetName="contentPresenter" />
+									</Storyboard>
+								</VisualState>
+							</VisualStateGroup>
+							<VisualStateGroup x:Name="SelectionStates">
+								<VisualStateGroup.Transitions>
+									<VisualTransition GeneratedDuration="0:0:0.2">
+										<VisualTransition.GeneratedEasingFunction>
+											<CircleEase EasingMode="EaseInOut" />
+										</VisualTransition.GeneratedEasingFunction>
+									</VisualTransition>
+								</VisualStateGroup.Transitions>
+								<VisualState x:Name="Unselected" />
+								<VisualState x:Name="Selected">
+									<Storyboard>
+										<DoubleAnimation Duration="0"
+														 To="1"
+														 Storyboard.TargetProperty="(UIElement.Opacity)"
+														 Storyboard.TargetName="SelectionHighlight"
+														 d:IsOptimized="True" />
+									</Storyboard>
+								</VisualState>
+								<VisualState x:Name="SelectedUnfocused">
+									<Storyboard>
+										<DoubleAnimation Duration="0"
+														 To="1"
+														 Storyboard.TargetProperty="(UIElement.Opacity)"
+														 Storyboard.TargetName="SelectionHighlight"
+														 d:IsOptimized="True" />
+									</Storyboard>
+								</VisualState>
+							</VisualStateGroup>
+							<VisualStateGroup x:Name="FocusStates">
+								<VisualState x:Name="Focused" />
+								<VisualState x:Name="Unfocused" />
+							</VisualStateGroup>
+						</VisualStateManager.VisualStateGroups>
+
+						<Border x:Name="SelectionHighlight"
+								CornerRadius="5,0,0,5"
+								BorderThickness="1,1,0,1"
+								BorderBrush="{StaticResource SelectedItemHighlightBrush}"
+								Opacity="0" />
+
+						<Border x:Name="HoverHighlight"
+								BorderThickness="1,1,0,1"
+								BorderBrush="{StaticResource AccentTextBrush}"
+								CornerRadius="5,0,0,5"
+								Opacity="0" />
+
+						<ContentPresenter x:Name="contentPresenter"
+										  ContentTemplate="{TemplateBinding ContentTemplate}"
+										  Content="{TemplateBinding Content}"
+										  HorizontalAlignment="{TemplateBinding HorizontalContentAlignment}"
+										  Margin="{TemplateBinding Padding}" />
+					</Grid>
+				</ControlTemplate>
+			</Setter.Value>
+		</Setter>
+	</Style>
+
+	<Style x:Key="StatusStyle"
+		   TargetType="TextBlock">
+		<Setter Property="FontSize"
+				Value="16" />
+		<Setter Property="TextWrapping"
+				Value="Wrap" />
+		<Setter Property="FontStyle"
+				Value="Italic" />
+		<Setter Property="Foreground"
+				Value="{StaticResource DarkBrush}" />
+	</Style>
+</ResourceDictionary>