--- conflicted
+++ resolved
@@ -1,182 +1,112 @@
-﻿namespace Raven.Studio.Controls
-{
-	using System;
-<<<<<<< HEAD
-	using System.ComponentModel;
-	using System.Windows;
-	using System.Windows.Controls;
-	using Framework;
-=======
-	using System.Windows;
-	using System.Windows.Controls;
-	using Framework;
-	using Action = Caliburn.Micro.Action;
->>>>>>> e25f139a
-
-	//TODO: this needs some serious work. The page is to analyze the size of the page's container
-	// and if the size of the individual elements can be predicated to dynamically adjust the request page size.
-	// tabling the work until more important features are complete
-	public partial class Pager : UserControl
-	{
-<<<<<<< HEAD
-		//public static readonly DependencyProperty ItemSizeProperty = DependencyProperty.Register(
-		//    "ItemSize",
-		//    typeof (double),
-		//    typeof (Pager),
-		//    new PropertyMetadata(0));
-
-		public static readonly DependencyProperty PageContainerProperty = DependencyProperty.Register(
-			"PageContainer",
-			typeof(FrameworkElement),
-			typeof(Pager),
-			new PropertyMetadata(null, PageContainerChanged));
-
-		public static readonly DependencyProperty WatcherProperty = DependencyProperty.Register(
-			"Watcher",
-			typeof(object),
-			typeof(Pager),
-			new PropertyMetadata(null, DataContextChangedEx));
-
-		public object Watcher
-		{
-			get { return GetValue(WatcherProperty); }
-			set { SetValue(WatcherProperty, value); }
-		}
-
-		static void DataContextChangedEx(DependencyObject d, DependencyPropertyChangedEventArgs e)
-		{
-			//var change = e.NewValue as IBindablePagedQuery;
-			//if (change != null)
-			//{
-			//    change.HeightOfPage = ((FrameworkElement)d.GetValue(PageContainerProperty)).ActualHeight;
-			//    change.ItemSize = 81;
-			//}
-		}
-
-=======
-		public static readonly DependencyProperty ItemHeightProperty = DependencyProperty.Register(
-			"ItemHeight",
-			typeof (double),
-			typeof (Pager),
-			new PropertyMetadata(66.0));
-
-		public static readonly DependencyProperty ItemWidthProperty = DependencyProperty.Register(
-			"ItemWidth",
-			typeof (double),
-			typeof (Pager),
-			new PropertyMetadata(126.0));
-
-		public static readonly DependencyProperty ItemsSourceProperty = DependencyProperty.Register(
-			"ItemsSource",
-			typeof (IBindablePagedQuery),
-			typeof (Pager),
-			new PropertyMetadata(null, ItemsSourceChanged));
-
-		public static readonly DependencyProperty PageContainerProperty = DependencyProperty.Register(
-			"PageContainer",
-			typeof (FrameworkElement),
-			typeof (Pager),
-			new PropertyMetadata(null, PageContainerChanged));
-
->>>>>>> e25f139a
-		public Pager()
-		{
-			InitializeComponent();
-		}
-
-<<<<<<< HEAD
-		//public double ItemSize
-		//{
-		//    get { return (double) GetValue(ItemSizeProperty); }
-		//    set { SetValue(ItemSizeProperty, value); }
-		//}
-
-		public FrameworkElement PageContainer
-		{
-			get { return (FrameworkElement)GetValue(PageContainerProperty); }
-			set { SetValue(PageContainerProperty, value); }
-		}
-
-		static void PageContainerChanged(DependencyObject d, DependencyPropertyChangedEventArgs e)
-		{
-			
-		}
-
-		private void TextBox_TextChanged(object sender, TextChangedEventArgs e)
-		{
-
-=======
-		/// <summary>
-		/// The height of the elements that will be contained in page
-		/// </summary>
-		/// <remarks>
-		/// If the size is unknown, we can't dynamically determine how big to make the request
-		/// </remarks>
-		public double ItemHeight
-		{
-			get { return (double)GetValue(ItemHeightProperty); }
-			set { SetValue(ItemHeightProperty, value); }
-		}
-
-		/// <summary>
-		/// The width of the elements that will be contained in page
-		/// </summary>
-		/// <remarks>
-		/// If the size is unknown, we can't dynamically determine how big to make the request
-		/// </remarks>
-		public double ItemWidth
-		{
-			get { return (double)GetValue(ItemWidthProperty); }
-			set { SetValue(ItemWidthProperty, value); }
-		}
-
-		/// <summary>
-		/// The element that contains the entire page.
-		/// </summary>
-		public FrameworkElement PageContainer
-		{
-			get { return (FrameworkElement) GetValue(PageContainerProperty); }
-			set { SetValue(PageContainerProperty, value); }
-		}
-
-		/// <summary>
-		/// The bindable paged query that underlies the pager
-		/// </summary>
-		public IBindablePagedQuery ItemsSource
-		{
-			get { return (IBindablePagedQuery) GetValue(ItemsSourceProperty); }
-			set { SetValue(ItemsSourceProperty, value); }
-		}
-
-		static void ItemsSourceChanged(DependencyObject d, DependencyPropertyChangedEventArgs e)
-		{
-			var pager = (Pager) d;
-			Action.SetTarget(pager.LayoutRoot, e.NewValue);
-		}
-
-		static void AttemptToCalculatePageSize(DependencyObject d)
-		{
-			var container = d.GetValue(PageContainerProperty) as FrameworkElement;
-			var source = d.GetValue(ItemsSourceProperty) as IBindablePagedQuery;
-
-			if (source == null || container == null) return;
-
-			var itemH = Convert.ToDouble(d.GetValue(ItemHeightProperty));
-			var itemW = Convert.ToDouble(d.GetValue(ItemWidthProperty));
-			source.ItemElementSize = new Size(itemW,itemH);
-
-			source.PageElementSize = new Size(container.ActualWidth, container.ActualHeight);
-
-			source.AdjustResultsForPageSize();
-		}
-
-		static void PageContainerChanged(DependencyObject d, DependencyPropertyChangedEventArgs e)
-		{
-			if (e.NewValue == null) return;
-
-			var el = (FrameworkElement) e.NewValue;
-			el.SizeChanged += delegate { AttemptToCalculatePageSize(d); };
->>>>>>> e25f139a
-		}
-	}
+﻿namespace Raven.Studio.Controls
+{
+	using System;
+	using System.Windows;
+	using System.Windows.Controls;
+	using Framework;
+	using Action = Caliburn.Micro.Action;
+
+	public partial class Pager : UserControl
+	{
+		public static readonly DependencyProperty ItemHeightProperty = DependencyProperty.Register(
+			"ItemHeight",
+			typeof (double),
+			typeof (Pager),
+			new PropertyMetadata(66.0));
+
+		public static readonly DependencyProperty ItemWidthProperty = DependencyProperty.Register(
+			"ItemWidth",
+			typeof (double),
+			typeof (Pager),
+			new PropertyMetadata(126.0));
+
+		public static readonly DependencyProperty ItemsSourceProperty = DependencyProperty.Register(
+			"ItemsSource",
+			typeof (IBindablePagedQuery),
+			typeof (Pager),
+			new PropertyMetadata(null, ItemsSourceChanged));
+
+		public static readonly DependencyProperty PageContainerProperty = DependencyProperty.Register(
+			"PageContainer",
+			typeof (FrameworkElement),
+			typeof (Pager),
+			new PropertyMetadata(null, PageContainerChanged));
+
+		public Pager()
+		{
+			InitializeComponent();
+		}
+
+		/// <summary>
+		/// The height of the elements that will be contained in page
+		/// </summary>
+		/// <remarks>
+		/// If the size is unknown, we can't dynamically determine how big to make the request
+		/// </remarks>
+		public double ItemHeight
+		{
+			get { return (double)GetValue(ItemHeightProperty); }
+			set { SetValue(ItemHeightProperty, value); }
+		}
+
+		/// <summary>
+		/// The width of the elements that will be contained in page
+		/// </summary>
+		/// <remarks>
+		/// If the size is unknown, we can't dynamically determine how big to make the request
+		/// </remarks>
+		public double ItemWidth
+		{
+			get { return (double)GetValue(ItemWidthProperty); }
+			set { SetValue(ItemWidthProperty, value); }
+		}
+
+		/// <summary>
+		/// The element that contains the entire page.
+		/// </summary>
+		public FrameworkElement PageContainer
+		{
+			get { return (FrameworkElement) GetValue(PageContainerProperty); }
+			set { SetValue(PageContainerProperty, value); }
+		}
+
+		/// <summary>
+		/// The bindable paged query that underlies the pager
+		/// </summary>
+		public IBindablePagedQuery ItemsSource
+		{
+			get { return (IBindablePagedQuery) GetValue(ItemsSourceProperty); }
+			set { SetValue(ItemsSourceProperty, value); }
+		}
+
+		static void ItemsSourceChanged(DependencyObject d, DependencyPropertyChangedEventArgs e)
+		{
+			var pager = (Pager) d;
+			Action.SetTarget(pager.LayoutRoot, e.NewValue);
+		}
+
+		static void AttemptToCalculatePageSize(DependencyObject d)
+		{
+			var container = d.GetValue(PageContainerProperty) as FrameworkElement;
+			var source = d.GetValue(ItemsSourceProperty) as IBindablePagedQuery;
+
+			if (source == null || container == null) return;
+
+			var itemH = Convert.ToDouble(d.GetValue(ItemHeightProperty));
+			var itemW = Convert.ToDouble(d.GetValue(ItemWidthProperty));
+			source.ItemElementSize = new Size(itemW,itemH);
+
+			source.PageElementSize = new Size(container.ActualWidth, container.ActualHeight);
+
+			source.AdjustResultsForPageSize();
+		}
+
+		static void PageContainerChanged(DependencyObject d, DependencyPropertyChangedEventArgs e)
+		{
+			if (e.NewValue == null) return;
+
+			var el = (FrameworkElement) e.NewValue;
+			el.SizeChanged += delegate { AttemptToCalculatePageSize(d); };
+		}
+	}
 }